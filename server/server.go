//package server
package main

import (
	"crypto/cipher"
	"encoding/binary"
	"errors"
	"flag"
	"fmt"
	"log"
	"net"
	"net/rpc"
	"os"
	"runtime"
	"runtime/pprof"
	"sync"

	"time"

	. "github.com/kwonalbert/riffle/lib" //types and utils

	"github.com/dedis/crypto/abstract"
	"github.com/dedis/crypto/edwards"
	"github.com/dedis/crypto/proof"
	"github.com/dedis/crypto/shuffle"

	"golang.org/x/crypto/nacl/secretbox"
	"golang.org/x/crypto/sha3"
)

var TotalClients = 0
var profile = false
var debug = false

//any variable/func with 2: similar object as s-c but only s-s
type Server struct {
	port1      int
	id         int
	servers    []string //other servers
	rpcServers []*rpc.Client
	regLock    []*sync.Mutex //registration mutex
	regChan    chan bool
	regDone    chan bool
	running    chan bool
	secretLock *sync.Mutex

	FSMode bool //true for microblogging, false for file sharing

	//crypto
	suite      abstract.Suite
	g          abstract.Group
	sk         abstract.Scalar //secret and public elgamal key
	pk         abstract.Point
	pkBin      []byte
	pks        []abstract.Point //all servers pks
	nextPks    []abstract.Point
	nextPksBin [][]byte
	ephSecret  abstract.Scalar

	//used during key shuffle
	pi             []int
	keys           [][]byte
	keysRdy        chan bool
	auxProofChan   []chan AuxKeyProof
	keyUploadChan  chan UpKey
	keyShuffleChan chan InternalKey //collect all uploads together

	//clients
	clientMap    map[int]int //maps clients to dedicated server
	numClients   int         //#clients connect here
	totalClients int         //total number of clients (sum of all servers)
	maskss       [][][]byte  //clients' masks for PIR
	secretss     [][][]byte  //shared secret used to xor

	//all rounds
	rounds []*Round

	memProf *os.File
}

//per round variables
type Round struct {
	allBlocks []Block //all blocks store on this server

	//requesting
	reqChan2     []chan Request
	requestsChan chan []Request
	reqHashes    [][]byte
	reqHashesRdy []chan bool

	//uploading
	ublockChan2 []chan Block
	shuffleChan chan []Block
	upHashesRdy []chan bool

	//downloading
	upHashes    [][]byte
	dblocksChan chan []Block
	blocksRdy   []chan bool
	xorsChan    []map[int](chan Block)
}

///////////////////////////////
//Initial Setup
//////////////////////////////

func NewServer(port1 int, id int, servers []string, FSMode bool) *Server {
	suite := edwards.NewAES128SHA256Ed25519(false)
	rand := suite.Cipher(abstract.RandomKey)
	sk := suite.Scalar().Pick(rand)
	pk := suite.Point().Mul(nil, sk)
	pkBin := MarshalPoint(pk)
	ephSecret := suite.Scalar().Pick(rand)

	rounds := make([]*Round, MaxRounds)

	for i := range rounds {
		r := Round{
			allBlocks: nil,

			reqChan2:     nil,
			requestsChan: nil,
			reqHashes:    nil,
			reqHashesRdy: nil,

			ublockChan2: nil,
			shuffleChan: make(chan []Block), //collect all uploads together
			upHashesRdy: nil,

			upHashes:    nil,
			dblocksChan: make(chan []Block),
			blocksRdy:   nil,
			xorsChan:    make([]map[int](chan Block), len(servers)),
		}
		rounds[i] = &r
	}

	s := Server{
		port1:      port1,
		id:         id,
		servers:    servers,
		regLock:    []*sync.Mutex{new(sync.Mutex), new(sync.Mutex)},
		regChan:    make(chan bool, TotalClients),
		regDone:    make(chan bool),
		running:    make(chan bool),
		secretLock: new(sync.Mutex),

		suite:      suite,
		g:          suite,
		sk:         sk,
		pk:         pk,
		pkBin:      pkBin,
		pks:        make([]abstract.Point, len(servers)),
		nextPks:    make([]abstract.Point, len(servers)),
		nextPksBin: make([][]byte, len(servers)),
		ephSecret:  ephSecret,

		pi:             nil,
		keys:           nil,
		keysRdy:        nil,
		auxProofChan:   make([]chan AuxKeyProof, len(servers)),
		keyUploadChan:  nil,
		keyShuffleChan: make(chan InternalKey),

		clientMap:    make(map[int]int),
		numClients:   0,
		totalClients: 0,
		maskss:       nil,
		secretss:     nil,

		rounds: rounds,

		FSMode: FSMode,

		memProf: nil,
	}

	for i := range s.auxProofChan {
		s.auxProofChan[i] = make(chan AuxKeyProof, len(servers))
	}

	return &s
}

/////////////////////////////////
//Helpers
////////////////////////////////

func (s *Server) runHandlers() {
	<-s.regDone

	runHandler(s.gatherKeys, 1)
	runHandler(s.shuffleKeys, 1)

	runHandler(s.gatherRequests, MaxRounds)
	runHandler(s.shuffleRequests, MaxRounds)
	runHandler(s.gatherUploads, MaxRounds)
	runHandler(s.shuffleUploads, MaxRounds)
	runHandler(s.handleResponses, MaxRounds)

	s.running <- true
}

func (s *Server) gatherRequests(round uint64) {
	rnd := round % MaxRounds
	allReqs := make([]Request, s.totalClients)
	var wg sync.WaitGroup
	for i := 0; i < s.totalClients; i++ {
		wg.Add(1)
		go func(i int) {
			defer wg.Done()
			req := <-s.rounds[rnd].reqChan2[i]
			req.Id = 0
			allReqs[i] = req
		}(i)
	}
	wg.Wait()

	s.rounds[rnd].requestsChan <- allReqs
}

func (s *Server) shuffleRequests(round uint64) {
	rnd := round % MaxRounds
	allReqs := <-s.rounds[rnd].requestsChan

	//construct permuted blocks
	input := make([][]byte, s.totalClients)
	for i := range input {
		input[i] = allReqs[s.pi[i]].Hash
	}

	s.shuffle(input, round)

	reqs := make([]Request, s.totalClients)
	for i := range reqs {
		reqs[i] = Request{Hash: input[i], Round: round, Id: 0}
	}

	t := time.Now()
	if s.id == len(s.servers)-1 {
		var wg sync.WaitGroup
		for _, rpcServer := range s.rpcServers {
			wg.Add(1)
			go func(rpcServer *rpc.Client) {
				defer wg.Done()
				err := rpcServer.Call("Server.PutPlainRequests", &reqs, nil)
				if err != nil {
					log.Fatal("Failed uploading shuffled and decoded reqs: ", err)
				}
			}(rpcServer)
		}
		wg.Wait()
	} else {
		err := s.rpcServers[s.id+1].Call("Server.ShareServerRequests", &reqs, nil)
		if err != nil {
			log.Fatal("Couldn't hand off the requests to next server", s.id+1, err)
		}
	}

	if profile {
		fmt.Println("round", round, ". ", s.id, "server shuffle req: ", time.Since(t))
	}
}

func (s *Server) handleResponses(round uint64) {
	rnd := round % MaxRounds
	allBlocks := <-s.rounds[rnd].dblocksChan
	//store it on this server as well
	s.rounds[rnd].allBlocks = allBlocks

	if s.FSMode {
		t := time.Now()

		for i := range allBlocks {
			s.rounds[rnd].upHashes[i] = allBlocks[i].Block[BlockSize:]
		}

		for i := range s.rounds[rnd].upHashesRdy {
			if s.clientMap[i] != s.id {
				continue
			}
			go func(i int) {
				s.rounds[rnd].upHashesRdy[i] <- true
			}(i)
		}

		var wg sync.WaitGroup
		for i := 0; i < s.totalClients; i++ {
			if s.clientMap[i] == s.id {
				continue
			}
			//if it doesnt belong to me, xor things and send it over
			wg.Add(1)
			go func(i int, rpcServer *rpc.Client, r uint64) {
				defer wg.Done()
				res := ComputeResponse(allBlocks, s.maskss[r][i], s.secretss[r][i])
				sha3.ShakeSum256(s.secretss[r][i], s.secretss[r][i])
				sha3.ShakeSum256(s.maskss[r][i], s.maskss[r][i])
				//fmt.Println(s.id, round, "mask", i, s.maskss[i])
				cb := ClientBlock{
					CId: i,
					SId: s.id,
					Block: Block{
						Block: res,
						Round: round,
					},
				}
				err := rpcServer.Call("Server.PutClientBlock", cb, nil)
				if err != nil {
					log.Fatal("Couldn't put block: ", err)
				}
			}(i, s.rpcServers[s.clientMap[i]], rnd)
		}
		wg.Wait()

		if profile {
			fmt.Println(s.id, "handling_resp:", time.Since(t))
		}
	}

	for i := range s.rounds[rnd].blocksRdy {
		if s.clientMap[i] != s.id {
			continue
		}
		go func(i int, round uint64) {
			s.rounds[rnd].blocksRdy[i] <- true
		}(i, round)
	}
}

func (s *Server) gatherUploads(round uint64) {
	rnd := round % MaxRounds
	allBlocks := make([]Block, s.totalClients)
	var wg sync.WaitGroup
	for i := 0; i < s.totalClients; i++ {
		wg.Add(1)
		go func(i int) {
			defer wg.Done()
			block := <-s.rounds[rnd].ublockChan2[i]
			block.Id = 0
			allBlocks[i] = block
		}(i)
	}
	wg.Wait()

	s.rounds[rnd].shuffleChan <- allBlocks
}

func (s *Server) shuffleUploads(round uint64) {
	rnd := round % MaxRounds
	allBlocks := <-s.rounds[rnd].shuffleChan

	//construct permuted blocks
	input := make([][]byte, s.totalClients)
	for i := range input {
		input[i] = allBlocks[s.pi[i]].Block
	}

	s.shuffle(input, round)

	uploads := make([]Block, s.totalClients)
	for i := range uploads {
		uploads[i] = Block{Block: input[i], Round: round, Id: 0}
	}

	t := time.Now()

	if s.id == len(s.servers)-1 {
		var wg sync.WaitGroup
		for _, rpcServer := range s.rpcServers {
			wg.Add(1)
			go func(rpcServer *rpc.Client) {
				defer wg.Done()
				err := rpcServer.Call("Server.PutPlainBlocks", &uploads, nil)
				if err != nil {
					log.Fatal("Failed uploading shuffled and decoded blocks: ", err)
				}
			}(rpcServer)
		}
		wg.Wait()
	} else {
		err := s.rpcServers[s.id+1].Call("Server.ShareServerBlocks", &uploads, nil)
		if err != nil {
			log.Fatal("Couldn't hand off the blocks to next server", s.id+1, err)
		}
	}
	if profile {
		fmt.Println("round", round, ". ", s.id, "server shuffle: ", time.Since(t))
	}
}

func (s *Server) gatherKeys(_ uint64) {
	allKeys := make([]UpKey, s.totalClients)
	for i := 0; i < s.totalClients; i++ {
		key := <-s.keyUploadChan
		allKeys[key.Id] = key
	}

	serversLeft := len(s.servers) - s.id

	Xss := make([][][]byte, serversLeft)
	Yss := make([][][]byte, serversLeft)

	for i := range Xss {
		Xss[i] = make([][]byte, s.totalClients)
		Yss[i] = make([][]byte, s.totalClients)
		for j := range Xss[i] {
			Xss[i][j] = allKeys[j].C1s[i]
			Yss[i][j] = allKeys[j].C2s[i]
		}
	}

	ik := InternalKey{
		Xss: append([][][]byte{nil}, Xss...),
		Yss: append([][][]byte{nil}, Yss...),
		SId: s.id,
	}

	aux := AuxKeyProof{
		OrigXss: Xss,
		OrigYss: Yss,
		SId:     s.id,
	}

	var wg sync.WaitGroup
	for _, rpcServer := range s.rpcServers {
		wg.Add(1)
		go func(rpcServer *rpc.Client) {
			defer wg.Done()
			err := rpcServer.Call("Server.PutAuxProof", &aux, nil)
			if err != nil {
				log.Fatal("Failed uploading shuffled and decoded blocks: ", err)
			}
		}(rpcServer)
	}
	wg.Wait()

	s.keyShuffleChan <- ik
}

func (s *Server) shuffleKeys(_ uint64) {
	keys := <-s.keyShuffleChan

	serversLeft := len(s.servers) - s.id

	Xss := make([][]abstract.Point, serversLeft)
	Yss := make([][]abstract.Point, serversLeft)
	for i := range Xss {
		Xss[i] = make([]abstract.Point, s.totalClients)
		Yss[i] = make([]abstract.Point, s.totalClients)
		for j := range Xss[i] {
			Xss[i][j] = UnmarshalPoint(s.suite, keys.Xss[i+1][j])
			Yss[i][j] = UnmarshalPoint(s.suite, keys.Yss[i+1][j])
		}
	}

	Xbarss := make([][]abstract.Point, serversLeft)
	Ybarss := make([][]abstract.Point, serversLeft)
	decss := make([][]abstract.Point, serversLeft)
	prfs := make([][]byte, serversLeft)

	var shuffleWG sync.WaitGroup
	for i := 0; i < serversLeft; i++ {
		shuffleWG.Add(1)
		go func(i int, pk abstract.Point) {
			defer shuffleWG.Done()
			//only one chunk
			rand := s.suite.Cipher(abstract.RandomKey)
			var prover proof.Prover
			var err error
<<<<<<< HEAD
			Xbarss[i], Ybarss[i], prover = shuffle.Shuffle(s.g, nil, pk, Xss[i], Yss[i], rand)
=======
			Xbarss[i], Ybarss[i], prover = Shuffle(s.pi, s.g, nil, pk, Xss[i], Yss[i], rand)
>>>>>>> 3375ad23
			prfs[i], err = proof.HashProve(s.suite, "PairShuffle", rand, prover)
			if err != nil {
				log.Fatal("Shuffle proof failed: " + err.Error())
			}
			var decWG sync.WaitGroup
			decss[i] = make([]abstract.Point, s.totalClients)
			for j := range decss[i] {
				decWG.Add(1)
				go func(i int, j int) {
					defer decWG.Done()
					decss[i][j] = Decrypt(s.g, Xbarss[i][j], Ybarss[i][j], s.sk)
				}(i, j)
			}
			decWG.Wait()

		}(i, s.nextPks[i])
	}
	shuffleWG.Wait()

	//whatever is at index 0 belongs to me
	for i := range decss[0] {
		s.keys[i] = MarshalPoint(decss[0][i])
	}

	ik := InternalKey{
		Xss: make([][][]byte, serversLeft),
		Yss: make([][][]byte, serversLeft),
		SId: s.id,

		Ybarss: make([][][]byte, serversLeft),
		Proofs: prfs,
		Keys:   make([][]byte, serversLeft),
	}

	for i := range ik.Xss {
		ik.Xss[i] = make([][]byte, s.totalClients)
		ik.Yss[i] = make([][]byte, s.totalClients)
		ik.Ybarss[i] = make([][]byte, s.totalClients)
		for j := range ik.Xss[i] {
			ik.Xss[i][j] = MarshalPoint(Xbarss[i][j])
			if i == 0 {
				//i == 0 is my point, so don't pass it to next person
				ik.Yss[i][j] = MarshalPoint(s.g.Point().Base())
			} else {
				ik.Yss[i][j] = MarshalPoint(decss[i][j])
			}
			ik.Ybarss[i][j] = MarshalPoint(Ybarss[i][j])
		}
		ik.Keys[i] = s.nextPksBin[i]
	}

	var wg sync.WaitGroup
	for _, rpcServer := range s.rpcServers {
		wg.Add(1)
		go func(rpcServer *rpc.Client) {
			defer wg.Done()
			err := rpcServer.Call("Server.ShareServerKeys", &ik, nil)
			if err != nil {
				log.Fatal("Failed uploading shuffled and decoded blocks: ", err)
			}
		}(rpcServer)
	}
	wg.Wait()
}

/////////////////////////////////
//Registration and Setup
////////////////////////////////
//register the client here, and notify the server it will be talking to
//TODO: should check for duplicate clients, just in case..
func (s *Server) Register(serverId int, clientId *int) error {
	s.regLock[0].Lock()
	*clientId = s.totalClients
	client := &ClientRegistration{
		ServerId: serverId,
		Id:       *clientId,
	}
	s.totalClients++
	for _, rpcServer := range s.rpcServers {
		err := rpcServer.Call("Server.Register2", client, nil)
		if err != nil {
			log.Fatal(fmt.Sprintf("Cannot connect to %d: ", serverId), err)
		}
	}
	if s.totalClients == TotalClients {
		s.registerDone()
	}
	fmt.Println("Registered", *clientId)
	s.regLock[0].Unlock()
	return nil
}

//called to increment total number of clients
func (s *Server) Register2(client *ClientRegistration, _ *int) error {
	s.regLock[1].Lock()
	s.clientMap[client.Id] = client.ServerId
	s.regLock[1].Unlock()
	return nil
}

func (s *Server) registerDone() {
	for _, rpcServer := range s.rpcServers {
		err := rpcServer.Call("Server.RegisterDone2", s.totalClients, nil)
		if err != nil {
			log.Fatal("Cannot update num clients")
		}
	}

	for i := 0; i < s.totalClients; i++ {
		s.regChan <- true
	}
}

func (s *Server) RegisterDone2(numClients int, _ *int) error {
	s.totalClients = numClients

	size := (numClients/SecretSize)*SecretSize + SecretSize
	s.maskss = make([][][]byte, MaxRounds)
	s.secretss = make([][][]byte, MaxRounds)
	for r := range s.maskss {
		s.maskss[r] = make([][]byte, numClients)
		s.secretss[r] = make([][]byte, numClients)
		for i := range s.maskss[r] {
			s.maskss[r][i] = make([]byte, size)
			s.secretss[r][i] = make([]byte, BlockSize)
		}
	}

	s.pi = GeneratePI(numClients)

	s.keys = make([][]byte, numClients)
	s.keysRdy = make(chan bool, numClients)

	s.keyUploadChan = make(chan UpKey, numClients)

	for r := range s.rounds {
		for i := 0; i < len(s.servers); i++ {
			s.rounds[r].xorsChan[i] = make(map[int](chan Block))
			for j := 0; j < numClients; j++ {
				s.rounds[r].xorsChan[i][j] = make(chan Block)
			}
		}

		s.rounds[r].requestsChan = make(chan []Request)
		s.rounds[r].reqHashes = make([][]byte, numClients)

		s.rounds[r].reqChan2 = make([]chan Request, numClients)
		s.rounds[r].upHashes = make([][]byte, numClients)
		s.rounds[r].blocksRdy = make([]chan bool, numClients)
		s.rounds[r].upHashesRdy = make([]chan bool, numClients)
		s.rounds[r].reqHashesRdy = make([]chan bool, numClients)
		s.rounds[r].ublockChan2 = make([]chan Block, numClients)
		for i := range s.rounds[r].blocksRdy {
			s.rounds[r].reqChan2[i] = make(chan Request)
			s.rounds[r].blocksRdy[i] = make(chan bool)
			s.rounds[r].upHashesRdy[i] = make(chan bool)
			s.rounds[r].reqHashesRdy[i] = make(chan bool)
			s.rounds[r].ublockChan2[i] = make(chan Block)
		}
	}
	s.regDone <- true
	fmt.Println(s.id, "Register done")
	<-s.running
	fmt.Println(s.id, "running")
	return nil
}

func (s *Server) connectServers() {
	rpcServers := make([]*rpc.Client, len(s.servers))
	for i := range rpcServers {
		var rpcServer *rpc.Client
		var err error = errors.New("")
		for err != nil {
			if i == s.id { //make a local rpc
				addr := fmt.Sprintf("127.0.0.1:%d", s.port1)
				rpcServer, err = rpc.Dial("tcp", addr)
			} else {
				rpcServer, err = rpc.Dial("tcp", s.servers[i])
			}
		}
		rpcServers[i] = rpcServer
	}

	var wg sync.WaitGroup
	for i, rpcServer := range rpcServers {
		wg.Add(1)
		go func(i int, rpcServer *rpc.Client) {
			defer wg.Done()
			pk := make([]byte, SecretSize)
			err := rpcServer.Call("Server.GetPK", 0, &pk)
			if err != nil {
				log.Fatal("Couldn't get server's pk: ", err)
			}
			s.pks[i] = UnmarshalPoint(s.suite, pk)
		}(i, rpcServer)
	}
	wg.Wait()
	for i := 0; i < len(s.servers)-s.id; i++ {
		pk := s.pk
		for j := 1; j <= i; j++ {
			pk = s.g.Point().Add(pk, s.pks[s.id+j])
		}
		s.nextPks[i] = pk
		s.nextPksBin[i] = MarshalPoint(pk)
	}
	s.rpcServers = rpcServers
}

func (s *Server) GetNumClients(_ int, num *int) error {
	<-s.regChan
	*num = s.totalClients
	return nil
}

func (s *Server) GetPK(_ int, pk *[]byte) error {
	*pk = s.pkBin
	return nil
}

func (s *Server) UploadKeys(key *UpKey, _ *int) error {
	s.keyUploadChan <- *key
	return nil
}

func (s *Server) shareSecret(clientPublic abstract.Point) (abstract.Point, abstract.Point) {
	s.secretLock.Lock()
	rand := s.suite.Cipher(abstract.RandomKey)
	gen := s.g.Point().Base()
	secret := s.g.Scalar().Pick(rand)
	public := s.g.Point().Mul(gen, secret)
	sharedSecret := s.g.Point().Mul(clientPublic, secret)
	s.secretLock.Unlock()
	return public, sharedSecret
}

func (s *Server) ShareMask(clientDH *ClientDH, serverPub *[]byte) error {
	pub, shared := s.shareSecret(UnmarshalPoint(s.suite, clientDH.Public))
	mask := MarshalPoint(shared)
	for r := 0; r < MaxRounds; r++ {
		if r == 0 {
			sha3.ShakeSum256(s.maskss[r][clientDH.Id], mask)
		} else {
			sha3.ShakeSum256(s.maskss[r][clientDH.Id], s.maskss[r-1][clientDH.Id])
		}
	}
	*serverPub = MarshalPoint(pub)
	return nil
}

func (s *Server) ShareSecret(clientDH *ClientDH, serverPub *[]byte) error {
	pub, shared := s.shareSecret(UnmarshalPoint(s.suite, clientDH.Public))
	secret := MarshalPoint(shared)
	for r := 0; r < MaxRounds; r++ {
		if r == 0 {
			sha3.ShakeSum256(s.secretss[r][clientDH.Id], secret)
		} else {
			sha3.ShakeSum256(s.secretss[r][clientDH.Id], s.secretss[r-1][clientDH.Id])
		}
	}
	//s.secretss[clientDH.Id] = make([]byte, len(MarshalPoint(shared)))
	*serverPub = MarshalPoint(pub)
	return nil
}

func (s *Server) GetEphKey(_ int, serverPub *[]byte) error {
	pub := s.g.Point().Mul(s.g.Point().Base(), s.ephSecret)
	*serverPub = MarshalPoint(pub)
	return nil
}

func (s *Server) PutAuxProof(aux *AuxKeyProof, _ *int) error {
	s.auxProofChan[aux.SId] <- *aux
	return nil
}

func (s *Server) ShareServerKeys(ik *InternalKey, correct *bool) error {
	aux := <-s.auxProofChan[ik.SId]
	good := s.verifyShuffle(*ik, aux)

	if ik.SId != len(s.servers)-1 {
		aux = AuxKeyProof{
			OrigXss: ik.Xss[1:],
			OrigYss: ik.Yss[1:],
			SId:     ik.SId + 1,
		}
		s.auxProofChan[aux.SId] <- aux
	}

	if ik.SId == len(s.servers)-1 && s.id == 0 {
		for i := 0; i < s.totalClients; i++ {
			go func() {
				s.keysRdy <- true
			}()
		}
	} else if ik.SId == s.id-1 {
		ik.Ybarss = nil
		ik.Proofs = nil
		ik.Keys = nil
		s.keyShuffleChan <- *ik
	}
	*correct = good
	return nil
}

func (s *Server) KeyReady(id int, _ *int) error {
	<-s.keysRdy
	return nil
}

/////////////////////////////////
//Request
////////////////////////////////
func (s *Server) RequestBlock(req *Request, hashes *[][]byte) error {
	round := req.Round % MaxRounds
	err := s.rpcServers[0].Call("Server.RequestBlock2", req, nil)
	<-s.rounds[round].reqHashesRdy[req.Id]
	*hashes = s.rounds[round].reqHashes
	return err
}

func (s *Server) RequestBlock2(req *Request, _ *int) error {
	round := req.Round % MaxRounds
	s.rounds[round].reqChan2[req.Id] <- *req
	return nil
}

func (s *Server) PutPlainRequests(rs *[]Request, _ *int) error {
	reqs := *rs
	round := reqs[0].Round % MaxRounds
	for i := range reqs {
		s.rounds[round].reqHashes[i] = reqs[i].Hash
	}

	for i := range s.rounds[round].reqHashesRdy {
		if s.clientMap[i] != s.id {
			continue
		}
		go func(i int, round uint64) {
			s.rounds[round].reqHashesRdy[i] <- true
		}(i, round)
	}

	return nil
}

func (s *Server) ShareServerRequests(reqs *[]Request, _ *int) error {
	round := (*reqs)[0].Round % MaxRounds
	s.rounds[round].requestsChan <- *reqs
	return nil
}

/////////////////////////////////
//Upload
////////////////////////////////
func (s *Server) UploadBlock(block *Block, hashes *[][]byte) error {
	round := block.Round % MaxRounds
	err := s.rpcServers[0].Call("Server.UploadBlock2", block, nil)
	if err != nil {
		log.Fatal("Couldn't send block to first server: ", err)
	}
	<-s.rounds[round].upHashesRdy[block.Id]
	*hashes = s.rounds[round].upHashes
	return nil
}

func (s *Server) UploadBlock2(block *Block, _ *int) error {
	round := block.Round % MaxRounds
	s.rounds[round].ublockChan2[block.Id] <- *block
	return nil
}

func (s *Server) UploadSmall(block *Block, _ *int) error {
	err := s.rpcServers[0].Call("Server.UploadBlock2", block, nil)
	if err != nil {
		log.Fatal("Couldn't send block to first server: ", err)
	}
	return nil
}

func (s *Server) UploadSmall2(block *Block, _ *int) error {
	round := block.Round % MaxRounds
	s.rounds[round].ublockChan2[block.Id] <- *block
	return nil
}

func (s *Server) PutPlainBlocks(bs *[]Block, _ *int) error {
	blocks := *bs
	round := blocks[0].Round % MaxRounds

	s.rounds[round].dblocksChan <- blocks

	return nil
}

func (s *Server) ShareServerBlocks(blocks *[]Block, _ *int) error {
	round := (*blocks)[0].Round % MaxRounds
	s.rounds[round].shuffleChan <- *blocks
	return nil
}

/////////////////////////////////
//Download
////////////////////////////////
func (s *Server) GetResponse(cmask ClientMask, response *[]byte) error {
	t := time.Now()
	round := cmask.Round % MaxRounds
	otherBlocks := make([][]byte, len(s.servers))
	var wg sync.WaitGroup
	for i := range otherBlocks {
		if i == s.id {
			otherBlocks[i] = make([]byte, BlockSize)
		} else {
			wg.Add(1)
			go func(i int, cmask ClientMask) {
				defer wg.Done()
				curBlock := <-s.rounds[round].xorsChan[i][cmask.Id]
				otherBlocks[i] = curBlock.Block
			}(i, cmask)
		}
	}
	wg.Wait()
	<-s.rounds[round].blocksRdy[cmask.Id]
	if cmask.Id == 0 && profile {
		fmt.Println(cmask.Id, "down_network:", time.Since(t))
	}
	r := ComputeResponse(s.rounds[round].allBlocks, cmask.Mask, s.secretss[round][cmask.Id])
	sha3.ShakeSum256(s.secretss[round][cmask.Id], s.secretss[round][cmask.Id])
	Xor(Xors(otherBlocks), r)
	*response = r
	return nil
}

func (s *Server) GetAllResponses(args *RequestArg, responses *[][]byte) error {
	round := args.Round % MaxRounds
	<-s.rounds[round].blocksRdy[args.Id]
	resps := make([][]byte, s.totalClients)
	for i := range s.rounds[round].allBlocks {
		resps[i] = s.rounds[round].allBlocks[i].Block
	}
	*responses = resps
	return nil
}

//used to push response for particular client
func (s *Server) PutClientBlock(cblock ClientBlock, _ *int) error {
	block := cblock.Block
	round := block.Round % MaxRounds
	s.rounds[round].xorsChan[cblock.SId][cblock.CId] <- block
	return nil
}

/////////////////////////////////
//Misc
////////////////////////////////
func (s *Server) verifyShuffle(ik InternalKey, aux AuxKeyProof) bool {
	Xss := aux.OrigXss
	Yss := aux.OrigYss
	Xbarss := ik.Xss
	Ybarss := ik.Ybarss
	prfss := ik.Proofs

	for i := range Xss {
		pk := UnmarshalPoint(s.suite, ik.Keys[i])
		Xs := make([]abstract.Point, len(Xss[i]))
		Ys := make([]abstract.Point, len(Yss[i]))
		Xbars := make([]abstract.Point, len(Xbarss[i]))
		Ybars := make([]abstract.Point, len(Ybarss[i]))
		for j := range Xss[i] {
			Xs[j] = UnmarshalPoint(s.suite, Xss[i][j])
			Ys[j] = UnmarshalPoint(s.suite, Yss[i][j])
			Xbars[j] = UnmarshalPoint(s.suite, Xbarss[i][j])
			Ybars[j] = UnmarshalPoint(s.suite, Ybarss[i][j])
		}
		v := shuffle.Verifier(s.suite, nil, pk, Xs, Ys, Xbars, Ybars)
		err := proof.HashVerify(s.suite, "PairShuffle", v, prfss[i])
		if err != nil {
			log.Println("Shuffle verify failed: ", err)
			return false
		}
	}
	return true
}

func (s *Server) shuffle(input [][]byte, round uint64) {
	tmp := make([]byte, 24)
	nonce := [24]byte{}
	binary.PutUvarint(tmp, round)
	copy(nonce[:], tmp[:])
	var aesWG sync.WaitGroup
	for i := 0; i < s.totalClients; i++ {
		aesWG.Add(1)
		go func(i int) {
			defer aesWG.Done()
			key := [32]byte{}
			copy(key[:], s.keys[i][:])
			var good bool
			input[i], good = secretbox.Open(nil, input[i], &nonce, &key)
			if !good {
				log.Fatal(round, " check failed:", s.id, i)
			}
		}(i)
	}
	aesWG.Wait()
}

func Shuffle(pi []int, group abstract.Group, g, h abstract.Point, X, Y []abstract.Point,
	rand cipher.Stream) (XX, YY []abstract.Point, P proof.Prover) {

	k := len(X)
	if k != len(Y) {
		panic("X,Y vectors have inconsistent length")
	}

	ps := shuffle.PairShuffle{}
	ps.Init(group, k)

	// Pick a fresh ElGamal blinding factor for each pair
	beta := make([]abstract.Scalar, k)
	for i := 0; i < k; i++ {
		beta[i] = group.Scalar().Pick(rand)
	}

	// Create the output pair vectors
	Xbar := make([]abstract.Point, k)
	Ybar := make([]abstract.Point, k)
	for i := 0; i < k; i++ {
		Xbar[i] = group.Point().Mul(g, beta[pi[i]])
		Xbar[i].Add(Xbar[i], X[pi[i]])
		Ybar[i] = group.Point().Mul(h, beta[pi[i]])
		Ybar[i].Add(Ybar[i], Y[pi[i]])
	}

	prover := func(ctx proof.ProverContext) error {
		return ps.Prove(pi, g, h, beta, X, Y, rand, ctx)
	}
	return Xbar, Ybar, prover
}

func runHandler(f func(uint64), rounds uint64) {
	var r uint64 = 0
	for ; r < rounds; r++ {
		go func(r uint64) {
			for {
				f(r)
				r += rounds
			}
		}(r)
	}
}

func SetTotalClients(n int) {
	TotalClients = n
}

/////////////////////////////////
//MAIN
/////////////////////////////////
func main() {
	runtime.GOMAXPROCS(runtime.NumCPU())
	var cpuprofile = flag.String("cpuprofile", "", "write cpu profile to file")
	var memprofile = flag.String("memprofile", "", "write memory profile to this file")
	var id *int = flag.Int("i", 0, "id [num]")
	var port1 *int = flag.Int("p1", 8000, "port1 [num]")
	var servers *string = flag.String("s", "", "servers [file]")
	var numClients *int = flag.Int("n", 0, "num clients [num]")
	var mode *string = flag.String("m", "", "mode [m for microblogging|f for file sharing]")
	flag.Parse()

	if *cpuprofile != "" {
		f, err := os.Create(*cpuprofile)
		if err != nil {
			log.Fatal(err)
		}
		pprof.StartCPUProfile(f)
		defer pprof.StopCPUProfile()
	}

	ss := ParseServerList(*servers)

	TotalClients = *numClients

	s := NewServer(*port1, *id, ss, *mode == "f")

	if *memprofile != "" {
		f, err := os.Create(*memprofile)
		if err != nil {
			log.Fatal(err)
		}
		s.memProf = f
	}

	rpcServer1 := rpc.NewServer()
	rpcServer1.Register(s)
	l1, err := net.Listen("tcp", fmt.Sprintf(":%d", s.port1))
	if err != nil {
		log.Fatal("Cannot starting listening to the port: ", err)
	}
	go rpcServer1.Accept(l1)
	s.connectServers()
	fmt.Println("Starting server", *id)
	s.runHandlers()
	fmt.Println("Handler running", *id)

	Wait()
}<|MERGE_RESOLUTION|>--- conflicted
+++ resolved
@@ -468,11 +468,7 @@
 			rand := s.suite.Cipher(abstract.RandomKey)
 			var prover proof.Prover
 			var err error
-<<<<<<< HEAD
-			Xbarss[i], Ybarss[i], prover = shuffle.Shuffle(s.g, nil, pk, Xss[i], Yss[i], rand)
-=======
 			Xbarss[i], Ybarss[i], prover = Shuffle(s.pi, s.g, nil, pk, Xss[i], Yss[i], rand)
->>>>>>> 3375ad23
 			prfs[i], err = proof.HashProve(s.suite, "PairShuffle", rand, prover)
 			if err != nil {
 				log.Fatal("Shuffle proof failed: " + err.Error())
