package lib

import (
	"bytes"
	"log"
	"time"

	"github.com/dedis/crypto/abstract"
	"github.com/dedis/crypto/cipher"
	"github.com/dedis/crypto/random"
)

func SetBit(n_int int, b bool, bs []byte) {
	n := uint(n_int)
	if b {
		bs[n/8] |= 1 << (n % 8)
	} else {
		bs[n/8] &= ^(1 << (n % 8))
	}
}

func Xor(r []byte, w []byte) {
	for j := 0; j < len(w)/len(r); j+=len(r) {
		for i, b := range r {
			w[i] ^= b
		}
	}
}

func Xors(bss [][]byte) []byte {
	n := len(bss[0])
	x := make([]byte, n)
	for _, bs := range bss {
		for i, b := range bs {
			x[i] ^= b
		}
	}
	return x
}

func XorsDC(bsss [][][]byte) [][]byte {
	n := len(bsss)
	m := len(bsss[0])
	x := make([][]byte, n)
	for i, _ := range bsss {
		y := make([][]byte, m)
		for j := 0; j < m; j++ {
			y[j] = bsss[j][i]
		}
		x[i] = Xors(y)
	}
	return x
}

func AllZero(xs []byte) bool {
	for _, x := range xs {
		if x != 0 {
			return false
		}
	}
	return true
}

func ComputeResponse(allBlocks []Block, mask []byte, secret []byte) []byte {
	response := make([]byte, BlockSize)
        i := 0
L:
        for _, b := range mask {
                for j := 0; j < 8; j++ {
                        if b&1 == 1 {
                                Xor(allBlocks[i].Block, response)
                        }
                        b >>= 1
                        i++
                        if i >= len(allBlocks) {
                                break L
                        }
                }
        }
	Xor(secret, response)
        return response
}

func GeneratePI(size int, rand cipher.Stream) []int{
	// Pick a random permutation
	pi := make([]int, size)
	for i := 0; i < size; i++ {	// Initialize a trivial permutation
		pi[i] = i
	}
	for i := size-1; i > 0; i-- {	// Shuffle by random swaps
		j := int(random.Uint64(rand) % uint64(i+1))
		if j != i {
			t := pi[j]
			pi[j] = pi[i]
			pi[i] = t
		}
	}
	return pi
}

func Encrypt(g abstract.Group, msg []byte, pks []abstract.Point) ([]abstract.Point, []abstract.Point) {
	c1s := []abstract.Point{}
	c2s := []abstract.Point{}
	var msgPt abstract.Point
	remainder := msg
	for ; len(remainder) != 0 ;  {
		msgPt, remainder = g.Point().Pick(remainder, random.Stream)
		k := g.Secret().Pick(random.Stream)
		c1 := g.Point().Mul(nil, k)
		var c2 abstract.Point = nil
		for _, pk := range pks {
			if c2 == nil {
				c2 = g.Point().Mul(pk, k)
			} else {
				c2 = c2.Add(c2, g.Point().Mul(pk, k))
			}
		}
		c2 = c2.Add(c2, msgPt)
		c1s = append(c1s, c1)
		c2s = append(c2s, c2)
	}
	return c1s, c2s
}


func Decrypt(g abstract.Group, c1 abstract.Point, c2 abstract.Point, sk abstract.Secret) abstract.Point {
	return g.Point().Sub(c2, g.Point().Mul(c1, sk))
}

func MarshalPoint(pt abstract.Point) []byte {
	buf := new(bytes.Buffer)
	ptByte := make([]byte, SecretSize)
	pt.MarshalTo(buf)
	buf.Read(ptByte)
	return ptByte
}

func UnmarshalPoint(ptByte []byte) abstract.Point {
	buf := bytes.NewBuffer(ptByte)
	pt := Suite.Point()
	pt.UnmarshalFrom(buf)
	return pt
}

<<<<<<< HEAD
func RunFunc(f func(int)) {
	for r := 0; r < MaxRounds; r++ {
		go func (r int) {
			for {
				f(r)
			}
		} (r)
	}
}

func TimeTrack(start time.Time, name string) {
	elapsed := time.Since(start)
	log.Printf("%s took %s", name, elapsed)
=======
func RunFunc(f func()) {
	go func () {
		for {
			f()
		}
	} ()
}

func NewFile(path string) (*File, error) {
	f := os.Open(path)
	defer f.Close()

	fi, err := f.Stat()
	if err != nil {
		return nil, err
	}
	blocks := (fi.Size() + BlockSize - 1) / BlockSize

	x := &File{
		Name: path,
		Hashes: make([][]byte, blocks),
		Blocks: make([][]byte, blocks),
	}

	for i := 0; i < blocks; i++ {
		x.Blocks[i] = make([]byte, BlockSize)
		err, _ := f.Read(x.Blocks[i])
		if err != nil {
			return nil, err
		}
		x.Hashes[i] = make([]byte, sha256.Size)
		sum := sha256.Sum256(x.Blocks[i])
		copy(x.Hashes[i], sum[:])
	}

	return x, nil
>>>>>>> 0a620494
}<|MERGE_RESOLUTION|>--- conflicted
+++ resolved
@@ -142,7 +142,6 @@
 	return pt
 }
 
-<<<<<<< HEAD
 func RunFunc(f func(int)) {
 	for r := 0; r < MaxRounds; r++ {
 		go func (r int) {
@@ -156,13 +155,6 @@
 func TimeTrack(start time.Time, name string) {
 	elapsed := time.Since(start)
 	log.Printf("%s took %s", name, elapsed)
-=======
-func RunFunc(f func()) {
-	go func () {
-		for {
-			f()
-		}
-	} ()
 }
 
 func NewFile(path string) (*File, error) {
@@ -193,5 +185,4 @@
 	}
 
 	return x, nil
->>>>>>> 0a620494
 }