//package server
package main

import (
	"encoding/binary"
	"errors"
	"flag"
	"fmt"
	"log"
	"net"
	"net/rpc"
	"os"
	"runtime"
	"runtime/pprof"
	"sync"

<<<<<<< HEAD
	. "riffle/lib" //types and utils
=======
	"time"

	. "afs/lib" //types and utils
>>>>>>> a0bb4978

	"github.com/dedis/crypto/abstract"
	"github.com/dedis/crypto/edwards"
	"github.com/dedis/crypto/proof"
	"github.com/dedis/crypto/shuffle"

	"golang.org/x/crypto/nacl/secretbox"
	"golang.org/x/crypto/sha3"
)

var TotalClients = 0
var profile = false
var debug = false

//any variable/func with 2: similar object as s-c but only s-s
type Server struct {
<<<<<<< HEAD
	addr        string //this server
	port        int
	id          int
	servers     []string //other servers
	rpcServers  []*rpc.Client
	regLock     []*sync.Mutex //registration mutex
	regChan     chan bool
	regDone     bool
	connectDone bool

	//crypto
	g         abstract.Group
	rand      abstract.Cipher
	sk        abstract.Secret //secret and public elgamal key
	pk        abstract.Point
	pks       []abstract.Point //all servers pks
	nextPk    abstract.Point
	ephSecret abstract.Secret
=======
	port1           int
	port2           int
	id              int
	servers         []string //other servers
	rpcServers      []*rpc.Client
	regLock         []*sync.Mutex //registration mutex
	regChan         chan bool
	regDone         chan bool
	connectDone     chan bool
	running         chan bool
	secretLock      *sync.Mutex

	FSMode          bool //true for microblogging, false for file sharing

	//crypto
	suite           abstract.Suite
	g               abstract.Group
	sk              abstract.Secret //secret and public elgamal key
	pk              abstract.Point
	pkBin           []byte
	pks             []abstract.Point //all servers pks
	nextPks         []abstract.Point
	nextPksBin      [][]byte
	ephSecret       abstract.Secret
>>>>>>> a0bb4978

	//used during key shuffle
	pi              []int
	keys            [][]byte
	keysRdy         chan bool
	auxProofChan    []chan AuxKeyProof
	keyUploadChan   chan UpKey
	keyShuffleChan  chan InternalKey //collect all uploads together

	//clients
<<<<<<< HEAD
	clientMap    map[int]int //maps clients to dedicated server
	numClients   int         //#clients connect here
	totalClients int         //total number of clients (sum of all servers)
	masks        [][]byte    //clients' masks for PIR
	secrets      [][]byte    //shared secret used to xor

	//all rounds
	rounds []*Round
=======
	clientMap       map[int]int //maps clients to dedicated server
	numClients      int //#clients connect here
	totalClients    int //total number of clients (sum of all servers)
	maskss          [][][]byte //clients' masks for PIR
	secretss        [][][]byte //shared secret used to xor

	//all rounds
	rounds          []*Round

	memProf         *os.File
>>>>>>> a0bb4978
}

//per round variables
type Round struct {
	allBlocks []Block //all blocks store on this server

	//requesting
<<<<<<< HEAD
	requestsChan []chan Request
	reqHashes    [][]byte
	reqHashesRdy []chan bool

	//uploading
	ublockChan2 chan UpBlock
	shuffleChan chan []UpBlock //collect all uploads together

	//downloading
	upHashes    [][]byte
	dblocksChan chan []Block
	blocksRdy   []chan bool
	upHashesRdy []chan bool
	blocks      [](map[int][]Block) //keep track of blocks mapped to this server
	xorsChan    []map[int](chan Block)
	maskChan    chan []byte
=======
	reqChan2        []chan Request
	requestsChan    chan []Request
	reqHashes       [][]byte
	reqHashesRdy    []chan bool

	//uploading
	ublockChan2     []chan Block
	shuffleChan     chan []Block
	upHashesRdy     []chan bool

	//downloading
	upHashes        [][]byte
	dblocksChan     chan []Block
	blocksRdy       []chan bool
	xorsChan        []map[int](chan Block)
>>>>>>> a0bb4978
}

///////////////////////////////
//Initial Setup
//////////////////////////////

func NewServer(port1 int, port2 int, id int, servers []string, FSMode bool) *Server {
	suite := edwards.NewAES128SHA256Ed25519(false)
	rand := suite.Cipher(abstract.RandomKey)
	sk := suite.Secret().Pick(rand)
	pk := suite.Point().Mul(nil, sk)
	pkBin := MarshalPoint(pk)
	ephSecret := suite.Secret().Pick(rand)

	rounds := make([]*Round, MaxRounds)

	for i := range rounds {
		r := Round{
			allBlocks: nil,

<<<<<<< HEAD
			requestsChan: nil,
			reqHashes:    nil,
			reqHashesRdy: nil,

			ublockChan2: nil,
			shuffleChan: make(chan []UpBlock),

			upHashes:    nil,
			dblocksChan: make(chan []Block),
			blocksRdy:   nil,
			upHashesRdy: nil,
			xorsChan:    make([]map[int](chan Block), len(servers)),
=======
			reqChan2:       nil,
			requestsChan:   nil,
			reqHashes:      nil,
			reqHashesRdy:   nil,

			ublockChan2:    nil,
			shuffleChan:    make(chan []Block), //collect all uploads together
			upHashesRdy:    nil,

			upHashes:       nil,
			dblocksChan:    make(chan []Block),
			blocksRdy:      nil,
			xorsChan:       make([]map[int](chan Block), len(servers)),
>>>>>>> a0bb4978
		}
		rounds[i] = &r
	}

	s := Server{
<<<<<<< HEAD
		addr:    addr,
		port:    port,
		id:      id,
		servers: servers,
		regLock: []*sync.Mutex{new(sync.Mutex), new(sync.Mutex)},
		regChan: make(chan bool, TotalClients),
		regDone: false,

		g:         Suite,
		rand:      rand,
		sk:        sk,
		pk:        pk,
		pks:       make([]abstract.Point, len(servers)),
		ephSecret: ephSecret,

		clientMap:    make(map[int]int),
		numClients:   0,
		totalClients: 0,
		masks:        nil,
		secrets:      nil,

		rounds: rounds,
=======
		port1:          port1,
		port2:          port2,
		id:             id,
		servers:        servers,
		regLock:        []*sync.Mutex{new(sync.Mutex), new(sync.Mutex)},
		regChan:        make(chan bool, TotalClients),
		regDone:        make(chan bool),
		connectDone:    make(chan bool),
		running:        make(chan bool),
		secretLock:     new(sync.Mutex),

		suite:          suite,
		g:              suite,
		sk:             sk,
		pk:             pk,
		pkBin:          pkBin,
		pks:            make([]abstract.Point, len(servers)),
		nextPks:        make([]abstract.Point, len(servers)),
		nextPksBin:     make([][]byte, len(servers)),
		ephSecret:      ephSecret,

		pi:             nil,
		keys:           nil,
		keysRdy:        nil,
		auxProofChan:   make([]chan AuxKeyProof, len(servers)),
		keyUploadChan:  nil,
		keyShuffleChan: make(chan InternalKey),

		clientMap:      make(map[int]int),
		numClients:     0,
		totalClients:   0,
		maskss:         nil,
		secretss:       nil,

		rounds:         rounds,

		FSMode:         FSMode,

		memProf:        nil,
	}

	for i := range s.auxProofChan {
		s.auxProofChan[i] = make(chan AuxKeyProof, len(servers))
>>>>>>> a0bb4978
	}

	return &s
}

/////////////////////////////////
//Helpers
////////////////////////////////

func (s *Server) runHandlers() {
	//<-s.connectDone
	<-s.regDone

	runHandler(s.gatherKeys, 1)
	runHandler(s.shuffleKeys, 1)

	runHandler(s.gatherRequests, MaxRounds)
	runHandler(s.shuffleRequests, MaxRounds)
	runHandler(s.gatherUploads, MaxRounds)
	runHandler(s.shuffleUploads, MaxRounds)
	runHandler(s.handleResponses, MaxRounds)

	s.running <- true
}

func (s *Server) gatherRequests(round uint64) {
	rnd := round % MaxRounds
	allReqs := make([]Request, s.totalClients)
	var wg sync.WaitGroup
	for i := 0; i < s.totalClients; i++ {
		wg.Add(1)
		go func(i int) {
			defer wg.Done()
<<<<<<< HEAD
			req := <-s.rounds[round].requestsChan[i]
			allRequests[i] = req.Hash
		}(i)
=======
			req := <-s.rounds[rnd].reqChan2[i]
			req.Id = 0
			allReqs[i] = req
		} (i)
>>>>>>> a0bb4978
	}
	wg.Wait()

	s.rounds[rnd].requestsChan <- allReqs
}

func (s *Server) shuffleRequests(round uint64) {
	rnd := round % MaxRounds
	allReqs := <-s.rounds[rnd].requestsChan

	//construct permuted blocks
	input := make([][]byte, s.totalClients)
	for i := range input {
		input[i] = allReqs[s.pi[i]].Hash
	}

	s.shuffle(input, round)

	reqs := make([]Request, s.totalClients)
	for i := range reqs {
		reqs[i] = Request{Hash: input[i], Round: round, Id: 0}
	}

	t := time.Now()
	if s.id == len(s.servers) - 1 {
		if len(input[0]) != (BlockSize + HashSize) {
			log.Fatal("size mismatch!")
		}
		var wg sync.WaitGroup
		for _, rpcServer := range s.rpcServers {
			wg.Add(1)
			go func(rpcServer *rpc.Client) {
				defer wg.Done()
				err := rpcServer.Call("Server.PutPlainRequests", &reqs, nil)
				if err != nil {
					log.Fatal("Failed uploading shuffled and decoded reqs: ", err)
				}
			} (rpcServer)
		}
		wg.Wait()
	} else {
		err := s.rpcServers[s.id+1].Call("Server.ShareServerRequests", &reqs, nil)
		if err != nil {
			log.Fatal("Couldn't hand off the requests to next server", s.id+1, err)
		}
<<<<<<< HEAD
		go func(i int, rount int) {
			s.rounds[round].reqHashesRdy[i] <- true
		}(i, round)
=======
>>>>>>> a0bb4978
	}

	if profile {
		fmt.Println("round", round, ". ", s.id, "server shuffle req: ", time.Since(t))
	}
}

func (s *Server) handleResponses(round uint64) {
	rnd := round % MaxRounds
	allBlocks := <-s.rounds[rnd].dblocksChan
	//store it on this server as well
	s.rounds[rnd].allBlocks = allBlocks

	if s.FSMode {
		t := time.Now()

		for i := range allBlocks {
			s.rounds[rnd].upHashes[i] = allBlocks[i].Block[BlockSize:]
		}
<<<<<<< HEAD
		//if it doesnt belong to me, xor things and send it over
		go func(i int, sid int) {
			res := ComputeResponse(allBlocks, s.masks[i], s.secrets[i])
			rand := Suite.Cipher(s.secrets[i])
			rand.Read(s.secrets[i])
			rand = Suite.Cipher(s.masks[i])
			rand.Read(s.masks[i])
			cb := ClientBlock{
				CId: i,
				SId: s.id,
				Block: Block{
					Block: res,
					Round: round,
				},
=======

		for i := range s.rounds[rnd].upHashesRdy {
			if s.clientMap[i] != s.id {
				continue
>>>>>>> a0bb4978
			}
			go func(i int) {
				s.rounds[rnd].upHashesRdy[i] <- true
			} (i)
		}

		var wg sync.WaitGroup
		for i := 0; i < s.totalClients; i++ {
			if s.clientMap[i] == s.id {
				continue
			}
<<<<<<< HEAD
		}(i, s.clientMap[i])
	}
=======
			//if it doesnt belong to me, xor things and send it over
			wg.Add(1)
			go func(i int, rpcServer *rpc.Client, r uint64) {
				defer wg.Done()
				res := ComputeResponse(allBlocks, s.maskss[r][i], s.secretss[r][i])
				sha3.ShakeSum256(s.secretss[r][i], s.secretss[r][i])
				sha3.ShakeSum256(s.maskss[r][i], s.maskss[r][i])
				//fmt.Println(s.id, round, "mask", i, s.maskss[i])
				cb := ClientBlock {
					CId: i,
					SId: s.id,
					Block: Block {
						Block: res,
						Round: round,
					},
				}
				err := rpcServer.Call("Server.PutClientBlock", cb, nil)
				if err != nil {
					log.Fatal("Couldn't put block: ", err)
				}
			} (i, s.rpcServers[s.clientMap[i]], rnd)
		}
		wg.Wait()
>>>>>>> a0bb4978

		if profile {
			fmt.Println(s.id, "handling_resp:", time.Since(t))
		}
	}

	for i := range s.rounds[rnd].blocksRdy {
		if s.clientMap[i] != s.id {
			continue
		}
<<<<<<< HEAD
		go func(i int, round int) {
			s.rounds[round].blocksRdy[i] <- true
		}(i, round)
=======
		go func(i int, round uint64) {
			s.rounds[rnd].blocksRdy[i] <- true
		} (i, round)
>>>>>>> a0bb4978
	}
}

func (s *Server) gatherUploads(round uint64) {
	rnd := round % MaxRounds
	allBlocks := make([]Block, s.totalClients)
	var wg sync.WaitGroup
	for i := 0; i < s.totalClients; i++ {
		wg.Add(1)
		go func (i int) {
			defer wg.Done()
			block := <-s.rounds[rnd].ublockChan2[i]
			block.Id = 0
			allBlocks[i] = block
		} (i)
	}
	wg.Wait()

	s.rounds[rnd].shuffleChan <- allBlocks
}

func (s *Server) shuffleUploads(round uint64) {
	rnd := round % MaxRounds
	allBlocks := <-s.rounds[rnd].shuffleChan

<<<<<<< HEAD
	hashChunks := len(allUploads[0].HC1)
	for _, upload := range allUploads {
		if hashChunks != len(upload.HC1) {
			panic("Different chunk lengths")
		}
=======
	//construct permuted blocks
	input := make([][]byte, s.totalClients)
	for i := range input {
		input[i] = allBlocks[s.pi[i]].Block
>>>>>>> a0bb4978
	}

	s.shuffle(input, round)

	uploads := make([]Block, s.totalClients)
	for i := range uploads {
		uploads[i] = Block{Block: input[i], Round: round, Id: 0}
	}

<<<<<<< HEAD
	DX := make([]abstract.Point, s.totalClients)
	DY := make([]abstract.Point, s.totalClients)
	for j := 0; j < s.totalClients; j++ {
		DX[j] = UnmarshalPoint(allUploads[j].DH1)
		DY[j] = UnmarshalPoint(allUploads[j].DH2)
	}

	//TODO: need to send ybar and proofs out out eventually
	pi := GeneratePI(s.totalClients, s.rand)

	var HXbars [][]abstract.Point
	var Hdecs [][]abstract.Point
	ephKeys := make([]abstract.Point, s.totalClients)
	decBlocks := make([][]byte, s.totalClients)

	var shuffleWG sync.WaitGroup
	shuffleWG.Add(2)
	go func() {
		defer shuffleWG.Done()
		HXbars, _, Hdecs, _ = s.shuffle(pi, HXs, HYs, hashChunks)
	}()
	go func() {
		defer shuffleWG.Done()
		var aesWG sync.WaitGroup
		for j := 0; j < s.totalClients; j++ {
			aesWG.Add(1)
			go func(j int) {
				defer aesWG.Done()
				ephKey := Decrypt(s.g, DX[pi[j]], DY[pi[j]], s.sk)
				key := MarshalPoint(s.g.Point().Mul(ephKey, s.ephSecret))
				//fmt.Println("server eph", s.id, MarshalPoint(ephKey))
				//fmt.Println("server key", s.id, key)
				//shuffle using pi
				decBlocks[j] = CounterAES(key, allUploads[pi[j]].BC)
				ephKeys[j] = ephKey
			}(j)
		}
		aesWG.Wait()
	}()
	shuffleWG.Wait()

	if s.id == len(s.servers)-1 {
		//last server to shuffle, broadcast
		hashes := make([][]byte, s.totalClients)
		blocks := make([]Block, s.totalClients)
		//TODO: check hashes
		for i := range blocks {
			hash := []byte{}
			for j := range Hdecs {
				msg, err := Hdecs[j][i].Data()
				if err != nil {
					log.Fatal("Could not decrypt: ", err)
				}
				hash = append(hash, msg...)
			}
			hashes[i] = hash
			blocks[i] = Block{
				Hash:  hash,
				Block: decBlocks[i],
				Round: round,
			}
			// if round == 0 {
			// 	fmt.Println(round, "final block: ", decBlocks[i], hashes[i])
			// }
		}
=======
	t := time.Now()

	if s.id == len(s.servers) - 1 {
>>>>>>> a0bb4978
		var wg sync.WaitGroup
		for _, rpcServer := range s.rpcServers {
			wg.Add(1)
			go func(rpcServer *rpc.Client) {
				defer wg.Done()
				err := rpcServer.Call("Server.PutPlainBlocks", &uploads, nil)
				if err != nil {
					log.Fatal("Failed uploading shuffled and decoded blocks: ", err)
				}
			}(rpcServer)
		}
		wg.Wait()
	} else {
		err := s.rpcServers[s.id+1].Call("Server.ShareServerBlocks", &uploads, nil)
		if err != nil {
			log.Fatal("Couldn't hand off the blocks to next server", s.id+1, err)
		}
	}
	if profile {
		fmt.Println("round", round, ". ", s.id, "server shuffle: ", time.Since(t))
	}
}

<<<<<<< HEAD
func (s *Server) shuffle(pi []int, Xs [][]abstract.Point, Ys [][]abstract.Point, numChunks int) ([][]abstract.Point,
	[][]abstract.Point, [][]abstract.Point, [][]byte) {
	Xbars := make([][]abstract.Point, numChunks)
	Ybars := make([][]abstract.Point, numChunks)
	decs := make([][]abstract.Point, numChunks)
	provers := make([]proof.Prover, numChunks)
	prfs := make([][]byte, numChunks)
	pk := s.nextPk
=======
func (s *Server) gatherKeys(_ uint64) {
	allKeys := make([]UpKey, s.totalClients)
	for i := 0; i < s.totalClients; i++ {
		key := <-s.keyUploadChan
		allKeys[key.Id] = key
	}

	serversLeft := len(s.servers)-s.id

	Xss := make([][][]byte, serversLeft)
	Yss := make([][][]byte, serversLeft)

	for i := range Xss {
		Xss[i] = make([][]byte, s.totalClients)
		Yss[i] = make([][]byte, s.totalClients)
		for j := range Xss[i] {
			Xss[i][j] = allKeys[j].C1s[i]
			Yss[i][j] = allKeys[j].C2s[i]
		}
	}

	ik := InternalKey {
		Xss: append([][][]byte{nil}, Xss ...),
		Yss: append([][][]byte{nil}, Yss ...),
		SId: s.id,
	}

	aux := AuxKeyProof {
		OrigXss: Xss,
		OrigYss: Yss,
		SId:     s.id,
	}
>>>>>>> a0bb4978

	var wg sync.WaitGroup
	for _, rpcServer := range s.rpcServers {
		wg.Add(1)
<<<<<<< HEAD
		go func(i int) {
=======
		go func(rpcServer *rpc.Client) {
>>>>>>> a0bb4978
			defer wg.Done()
			err := rpcServer.Call("Server.PutAuxProof", &aux, nil)
			if err != nil {
				log.Fatal("Failed uploading shuffled and decoded blocks: ", err)
			}
		} (rpcServer)
	}
	wg.Wait()

	s.keyShuffleChan <- ik
}

func (s *Server) shuffleKeys(_ uint64) {
	keys := <-s.keyShuffleChan

	serversLeft := len(s.servers)-s.id

	Xss := make([][]abstract.Point, serversLeft)
	Yss := make([][]abstract.Point, serversLeft)
	for i := range Xss {
		Xss[i] = make([]abstract.Point, s.totalClients)
		Yss[i] = make([]abstract.Point, s.totalClients)
		for j := range Xss[i] {
			Xss[i][j] = UnmarshalPoint(s.suite, keys.Xss[i+1][j])
			Yss[i][j] = UnmarshalPoint(s.suite, keys.Yss[i+1][j])
		}
	}

	Xbarss := make([][]abstract.Point, serversLeft)
	Ybarss := make([][]abstract.Point, serversLeft)
	decss := make([][]abstract.Point, serversLeft)
	prfs := make([][]byte, serversLeft)

	var shuffleWG sync.WaitGroup
	for i := 0; i < serversLeft; i++ {
		shuffleWG.Add(1)
		go func(i int, pk abstract.Point) {
			defer shuffleWG.Done()
			//only one chunk
			rand := s.suite.Cipher(abstract.RandomKey)
			var prover proof.Prover
			var err error
			Xbarss[i], Ybarss[i], prover = shuffle.Shuffle2(s.pi, s.g, nil, pk, Xss[i], Yss[i], rand)
			prfs[i], err = proof.HashProve(s.suite, "PairShuffle", rand, prover)
			if err != nil {
				log.Fatal("Shuffle proof failed: " + err.Error())
			}
			var decWG sync.WaitGroup
			decss[i] = make([]abstract.Point, s.totalClients)
			for j := range decss[i] {
				decWG.Add(1)
				go func(i int, j int) {
					defer decWG.Done()
<<<<<<< HEAD
					c1 := Xbars[i][j]
					c2 := Ybars[i][j]
					decs[i][j] = Decrypt(s.g, c1, c2, s.sk)
				}(i, j)
			}
			decWG.Wait()
		}(i)
=======
					decss[i][j] = Decrypt(s.g, Xbarss[i][j], Ybarss[i][j], s.sk)
				} (i, j)
			}
			decWG.Wait()

		} (i, s.nextPks[i])
	}
	shuffleWG.Wait()

	//whatever is at index 0 belongs to me
	for i := range decss[0] {
		s.keys[i] = MarshalPoint(decss[0][i])
	}

	ik := InternalKey {
		Xss: make([][][]byte, serversLeft),
		Yss: make([][][]byte, serversLeft),
		SId: s.id,

		Ybarss:  make([][][]byte, serversLeft),
		Proofs:  prfs,
		Keys:    make([][]byte, serversLeft),
	}

	for i := range ik.Xss {
		ik.Xss[i] = make([][]byte, s.totalClients)
		ik.Yss[i] = make([][]byte, s.totalClients)
		ik.Ybarss[i] = make([][]byte, s.totalClients)
		for j := range ik.Xss[i] {
			ik.Xss[i][j] = MarshalPoint(Xbarss[i][j])
			if i == 0 {
				//i == 0 is my point, so don't pass it to next person
				ik.Yss[i][j] = MarshalPoint(s.g.Point().Base())
			} else {
				ik.Yss[i][j] = MarshalPoint(decss[i][j])
			}
			ik.Ybarss[i][j] = MarshalPoint(Ybarss[i][j])
		}
		ik.Keys[i] = s.nextPksBin[i]
>>>>>>> a0bb4978
	}

	var wg sync.WaitGroup
	for _, rpcServer := range s.rpcServers {
		wg.Add(1)
		go func(rpcServer *rpc.Client) {
			defer wg.Done()
			err := rpcServer.Call("Server.ShareServerKeys", &ik, nil)
			if err != nil {
				log.Fatal("Failed uploading shuffled and decoded blocks: ", err)
			}
		} (rpcServer)
	}
	wg.Wait()
}

/////////////////////////////////
//Registration and Setup
////////////////////////////////
//register the client here, and notify the server it will be talking to
//TODO: should check for duplicate clients, just in case..
func (s *Server) Register(serverId int, clientId *int) error {
	s.regLock[0].Lock()
	*clientId = s.totalClients
	client := &ClientRegistration{
		ServerId: serverId,
		Id:       *clientId,
	}
	s.totalClients++
	for _, rpcServer := range s.rpcServers {
		err := rpcServer.Call("Server.Register2", client, nil)
		if err != nil {
			log.Fatal(fmt.Sprintf("Cannot connect to %d: ", serverId), err)
		}
	}
	if s.totalClients == TotalClients {
		s.registerDone()
	}
	fmt.Println("Registered", *clientId)
	s.regLock[0].Unlock()
	return nil
}

//called to increment total number of clients
func (s *Server) Register2(client *ClientRegistration, _ *int) error {
	s.regLock[1].Lock()
	s.clientMap[client.Id] = client.ServerId
	s.regLock[1].Unlock()
	return nil
}

func (s *Server) registerDone() {
	for _, rpcServer := range s.rpcServers {
		err := rpcServer.Call("Server.RegisterDone2", s.totalClients, nil)
		if err != nil {
			log.Fatal("Cannot update num clients")
		}
	}

	for i := 0; i < s.totalClients; i++ {
		s.regChan <- true
	}
}

func (s *Server) RegisterDone2(numClients int, _ *int) error {
	s.totalClients = numClients

	size := (numClients/SecretSize)*SecretSize + SecretSize
	s.maskss = make([][][]byte, MaxRounds)
	s.secretss = make([][][]byte, MaxRounds)
	for r := range s.maskss {
		s.maskss[r] = make([][]byte, numClients)
		s.secretss[r] = make([][]byte, numClients)
		for i := range s.maskss[r] {
			s.maskss[r][i] = make([]byte, size)
			s.secretss[r][i] = make([]byte, BlockSize)
		}
	}

	s.pi = GeneratePI(numClients)

	s.keys = make([][]byte, numClients)
	s.keysRdy = make(chan bool, numClients)

	s.keyUploadChan = make(chan UpKey, numClients)

	for r := range s.rounds {
		for i := 0; i < len(s.servers); i++ {
			s.rounds[r].xorsChan[i] = make(map[int](chan Block))
			for j := 0; j < numClients; j++ {
				s.rounds[r].xorsChan[i][j] = make(chan Block)
			}
		}

		s.rounds[r].requestsChan = make(chan []Request)
		s.rounds[r].reqHashes = make([][]byte, numClients)

		s.rounds[r].reqChan2 = make([]chan Request, numClients)
		s.rounds[r].upHashes = make([][]byte, numClients)
		s.rounds[r].blocksRdy = make([]chan bool, numClients)
		s.rounds[r].upHashesRdy = make([]chan bool, numClients)
		s.rounds[r].reqHashesRdy = make([]chan bool, numClients)
		s.rounds[r].ublockChan2 = make([]chan Block, numClients)
		for i := range s.rounds[r].blocksRdy {
			s.rounds[r].reqChan2[i] = make(chan Request)
			s.rounds[r].blocksRdy[i] = make(chan bool)
			s.rounds[r].upHashesRdy[i] = make(chan bool)
			s.rounds[r].reqHashesRdy[i] = make(chan bool)
			s.rounds[r].ublockChan2[i] = make(chan Block)
		}
	}
	s.regDone <- true
	fmt.Println(s.id, "Register done")
	<-s.running
	return nil
}

func (s *Server) connectServers() {
	rpcServers := make([]*rpc.Client, len(s.servers))
	for i := range rpcServers {
		var rpcServer *rpc.Client
		var err error = errors.New("")
<<<<<<< HEAD
		for err != nil {
			if i == s.id {
				//make a local rpc
				addr := fmt.Sprintf("127.0.0.1:%d", s.port)
=======
		for ; err != nil ; {
			if i == s.id { //make a local rpc
				addr := fmt.Sprintf("127.0.0.1:%d", s.port2)
>>>>>>> a0bb4978
				rpcServer, err = rpc.Dial("tcp", addr)
			} else {
				rpcServer, err = rpc.Dial("tcp", s.servers[i])
			}
		}
		rpcServers[i] = rpcServer
	}

	var wg sync.WaitGroup
	for i, rpcServer := range rpcServers {
		wg.Add(1)
		go func(i int, rpcServer *rpc.Client) {
			defer wg.Done()
			pk := make([]byte, SecretSize)
			err := rpcServer.Call("Server.GetPK", 0, &pk)
			if err != nil {
				log.Fatal("Couldn't get server's pk: ", err)
			}
<<<<<<< HEAD
			s.pks[i] = UnmarshalPoint(pk)
		}(i, rpcServer)
	}
	wg.Wait()
	if s.id != len(s.servers)-1 {
		s.nextPk = s.pks[s.id]
		for i := s.id + 1; i < len(s.servers); i++ {
			s.nextPk = s.g.Point().Add(s.nextPk, s.pks[i])
=======
			s.pks[i] = UnmarshalPoint(s.suite, pk)
		} (i, rpcServer)
	}
	wg.Wait()
	for i := 0; i < len(s.servers)-s.id; i++ {
		pk := s.pk
		for j := 1; j <= i; j++ {
			pk = s.g.Point().Add(pk, s.pks[s.id + j])
>>>>>>> a0bb4978
		}
		s.nextPks[i] = pk
		s.nextPksBin[i] = MarshalPoint(pk)
	}
	s.rpcServers = rpcServers
	//s.connectDone <- true
}

func (s *Server) GetNumClients(_ int, num *int) error {
	<-s.regChan
	*num = s.totalClients
	return nil
}

func (s *Server) GetPK(_ int, pk *[]byte) error {
	*pk = s.pkBin
	return nil
}

func (s *Server) UploadKeys(key *UpKey, _*int) error {
	s.keyUploadChan <- *key
	return nil
}

func (s *Server) shareSecret(clientPublic abstract.Point) (abstract.Point, abstract.Point) {
	s.secretLock.Lock()
	rand := s.suite.Cipher(abstract.RandomKey)
	gen := s.g.Point().Base()
	secret := s.g.Secret().Pick(rand)
	public := s.g.Point().Mul(gen, secret)
	sharedSecret := s.g.Point().Mul(clientPublic, secret)
	s.secretLock.Unlock()
	return public, sharedSecret
}

func (s *Server) ShareMask(clientDH *ClientDH, serverPub *[]byte) error {
	pub, shared := s.shareSecret(UnmarshalPoint(s.suite, clientDH.Public))
	mask := MarshalPoint(shared)
	for r := 0; r < MaxRounds; r++ {
		if r == 0 {
			sha3.ShakeSum256(s.maskss[r][clientDH.Id], mask)
		} else {
			sha3.ShakeSum256(s.maskss[r][clientDH.Id], s.maskss[r-1][clientDH.Id])
		}
	}
	*serverPub = MarshalPoint(pub)
	return nil
}

func (s *Server) ShareSecret(clientDH *ClientDH, serverPub *[]byte) error {
	pub, shared := s.shareSecret(UnmarshalPoint(s.suite, clientDH.Public))
	secret := MarshalPoint(shared)
	for r := 0; r < MaxRounds; r++ {
		if r == 0 {
			sha3.ShakeSum256(s.secretss[r][clientDH.Id], secret)
		} else {
			sha3.ShakeSum256(s.secretss[r][clientDH.Id], s.secretss[r-1][clientDH.Id])
		}
	}
	//s.secretss[clientDH.Id] = make([]byte, len(MarshalPoint(shared)))
	*serverPub = MarshalPoint(pub)
	return nil
}

func (s *Server) GetEphKey(_ int, serverPub *[]byte) error {
	pub := s.g.Point().Mul(s.g.Point().Base(), s.ephSecret)
	*serverPub = MarshalPoint(pub)
	return nil
}

func (s *Server) PutAuxProof(aux *AuxKeyProof, _ *int) error {
	s.auxProofChan[aux.SId] <- *aux
	return nil
}

func (s *Server) ShareServerKeys(ik *InternalKey, correct *bool) error {
	aux := <-s.auxProofChan[ik.SId]
	good := s.verifyShuffle(*ik, aux)

	if ik.SId != len(s.servers) - 1 {
		aux = AuxKeyProof {
			OrigXss: ik.Xss[1:],
			OrigYss: ik.Yss[1:],
			SId:     ik.SId + 1,
		}
		s.auxProofChan[aux.SId] <- aux
	}

	if ik.SId == len(s.servers) - 1 && s.id == 0 {
		for i := 0; i < s.totalClients; i++ {
			go func () {
				s.keysRdy <- true
			} ()
		}
	} else if ik.SId == s.id - 1 {
		ik.Ybarss = nil
		ik.Proofs = nil
		ik.Keys = nil
		s.keyShuffleChan <- *ik
	}
	*correct = good
	return nil
}

func (s *Server) KeyReady(id int, _ *int) error {
	<-s.keysRdy
	return nil
}

/////////////////////////////////
//Request
////////////////////////////////
<<<<<<< HEAD
func (s *Server) RequestBlock(cr *ClientRequest, _ *int) error {
	var wg sync.WaitGroup
	for i, rpcServer := range s.rpcServers {
		wg.Add(1)
		go func(i int, rpcServer *rpc.Client) {
			defer wg.Done()
			err := rpcServer.Call("Server.ShareRequest", cr, nil)
			if err != nil {
				log.Fatal("Couldn't share request: ", err)
			}
		}(i, rpcServer)
	}
	wg.Wait()
=======
func (s *Server) RequestBlock(req *Request, hashes *[][]byte) error {
	round := req.Round % MaxRounds
	err := s.rpcServers[0].Call("Server.RequestBlock2", req, nil)
	<-s.rounds[round].reqHashesRdy[req.Id]
	*hashes = s.rounds[round].reqHashes
	return err
}

func (s *Server) RequestBlock2(req *Request, _ *int) error {
	round := req.Round % MaxRounds
	s.rounds[round].reqChan2[req.Id] <- *req
>>>>>>> a0bb4978
	return nil
}

func (s *Server) PutPlainRequests(rs *[]Request, _ *int) error {
	reqs := *rs
	round := reqs[0].Round % MaxRounds
	for i := range reqs {
		s.rounds[round].reqHashes[i] = reqs[i].Hash
	}

	for i := range s.rounds[round].reqHashesRdy {
		if s.clientMap[i] != s.id {
			continue
		}
		go func(i int, round uint64) {
			s.rounds[round].reqHashesRdy[i] <- true
		} (i, round)
	}

	return nil
}

func (s *Server) ShareServerRequests(reqs *[]Request, _ *int) error {
	round := (*reqs)[0].Round % MaxRounds
	s.rounds[round].requestsChan <- *reqs
	return nil
}

/////////////////////////////////
//Upload
////////////////////////////////
func (s *Server) UploadBlock(block *Block, hashes *[][]byte) error {
	round := block.Round % MaxRounds
	err := s.rpcServers[0].Call("Server.UploadBlock2", block, nil)
	if err != nil {
		log.Fatal("Couldn't send block to first server: ", err)
	}
	<-s.rounds[round].upHashesRdy[block.Id]
	*hashes = s.rounds[round].upHashes
	return nil
}

func (s *Server) UploadBlock2(block *Block, _ *int) error {
	round := block.Round % MaxRounds
	s.rounds[round].ublockChan2[block.Id] <- *block
	return nil
}

func (s *Server) UploadSmall(block *Block, _ *int) error {
	err := s.rpcServers[0].Call("Server.UploadBlock2", block, nil)
	if err != nil {
		log.Fatal("Couldn't send block to first server: ", err)
	}
	return nil
}

<<<<<<< HEAD
func (s *Server) UploadBlock2(block *UpBlock, _ *int) error {
=======
func (s *Server) UploadSmall2(block *Block, _ *int) error {
>>>>>>> a0bb4978
	round := block.Round % MaxRounds
	s.rounds[round].ublockChan2[block.Id] <- *block
	return nil
}

func (s *Server) PutPlainBlocks(bs *[]Block, _ *int) error {
	blocks := *bs
	round := blocks[0].Round % MaxRounds

	s.rounds[round].dblocksChan <- blocks

	return nil
}

<<<<<<< HEAD
func (s *Server) ShuffleBlocks(blocks *[]UpBlock, _ *int) error {
=======
func (s *Server) ShareServerBlocks(blocks *[]Block, _ *int) error {
>>>>>>> a0bb4978
	round := (*blocks)[0].Round % MaxRounds
	s.rounds[round].shuffleChan <- *blocks
	return nil
}

/////////////////////////////////
//Download
////////////////////////////////
func (s *Server) GetResponse(cmask ClientMask, response *[]byte) error {
	t := time.Now()
	round := cmask.Round % MaxRounds
	otherBlocks := make([][]byte, len(s.servers))
	var wg sync.WaitGroup
	for i := range otherBlocks {
		if i == s.id {
			otherBlocks[i] = make([]byte, BlockSize)
		} else {
			wg.Add(1)
			go func(i int, cmask ClientMask) {
				defer wg.Done()
				curBlock := <-s.rounds[round].xorsChan[i][cmask.Id]
				otherBlocks[i] = curBlock.Block
			}(i, cmask)
		}
	}
	wg.Wait()
	<-s.rounds[round].blocksRdy[cmask.Id]
	if cmask.Id == 0 && profile {
		fmt.Println(cmask.Id, "down_network:", time.Since(t))
	}
	r := ComputeResponse(s.rounds[round].allBlocks, cmask.Mask, s.secretss[round][cmask.Id])
	sha3.ShakeSum256(s.secretss[round][cmask.Id], s.secretss[round][cmask.Id])
	Xor(Xors(otherBlocks), r)
	*response = r
	return nil
}

func (s *Server) GetAllResponses(args *RequestArg, responses *[][]byte) error {
	round := args.Round % MaxRounds
	<-s.rounds[round].blocksRdy[args.Id]
	resps := make([][]byte, s.totalClients)
	for i := range s.rounds[round].allBlocks {
		resps[i] = s.rounds[round].allBlocks[i].Block
	}
	*responses = resps
	return nil
}

//used to push response for particular client
func (s *Server) PutClientBlock(cblock ClientBlock, _ *int) error {
	block := cblock.Block
	round := block.Round % MaxRounds
	s.rounds[round].xorsChan[cblock.SId][cblock.CId] <- block
	return nil
}

/////////////////////////////////
//Misc
////////////////////////////////
//used for the local test function to start the server
func (s *Server) MainLoop() error {
	rpcServer1 := rpc.NewServer()
	rpcServer2 := rpc.NewServer()
	rpcServer1.Register(s)
	rpcServer2.Register(s)
	l1, err := net.Listen("tcp", fmt.Sprintf(":%d", s.port1))
	if err != nil {
		log.Fatal("Cannot starting listening to the port: ", err)
	}
	l2, err := net.Listen("tcp", fmt.Sprintf(":%d", s.port2))
	if err != nil {
		log.Fatal("Cannot starting listening to the port: ", err)
	}
	go rpcServer1.Accept(l1)
	go rpcServer2.Accept(l2)
	s.connectServers()
	go s.runHandlers()
	return nil
}


func (s *Server) verifyShuffle(ik InternalKey, aux AuxKeyProof) bool {
	Xss := aux.OrigXss
	Yss := aux.OrigYss
	Xbarss := ik.Xss
	Ybarss := ik.Ybarss
	prfss := ik.Proofs

	for i := range Xss {
		pk := UnmarshalPoint(s.suite, ik.Keys[i])
		Xs := make([]abstract.Point, len(Xss[i]))
		Ys := make([]abstract.Point, len(Yss[i]))
		Xbars := make([]abstract.Point, len(Xbarss[i]))
		Ybars := make([]abstract.Point, len(Ybarss[i]))
		for j := range Xss[i] {
			Xs[j] = UnmarshalPoint(s.suite, Xss[i][j])
			Ys[j] = UnmarshalPoint(s.suite, Yss[i][j])
			Xbars[j] = UnmarshalPoint(s.suite, Xbarss[i][j])
			Ybars[j] = UnmarshalPoint(s.suite, Ybarss[i][j])
		}
		v := shuffle.Verifier(s.suite, nil, pk, Xs, Ys, Xbars, Ybars)
		err := proof.HashVerify(s.suite, "PairShuffle", v, prfss[i])
		if err != nil {
			log.Println("Shuffle verify failed: ", err)
			return false
		}
<<<<<<< HEAD
		go func(i int, round int) {
			s.rounds[round].upHashesRdy[i] <- true
		}(i, round)
=======
>>>>>>> a0bb4978
	}
	return true
}

func (s *Server) shuffle(input [][]byte, round uint64) {
	tmp := make([]byte, 24)
	nonce := [24]byte{}
	binary.PutUvarint(tmp, round)
	copy(nonce[:], tmp[:])
	var aesWG sync.WaitGroup
	for i := 0; i < s.totalClients; i++ {
		aesWG.Add(1)
		go func(i int) {
			defer aesWG.Done()
			key := [32]byte{}
			copy(key[:], s.keys[i][:])
			var good bool
			input[i], good = secretbox.Open(nil, input[i], &nonce, &key)
			if !good {
				log.Fatal(round, " check failed:", s.id, i)
			}
		} (i)
	}
	aesWG.Wait()
}

func (s *Server) Masks() [][][]byte {
	return s.maskss
}

func (s *Server) Secrets() [][][]byte {
	return s.secretss
}

<<<<<<< HEAD
func runHandler(f func(int)) {
	for r := 0; r < MaxRounds; r++ {
		go func(r int) {
=======
func (s *Server) Keys() [][]byte {
	return s.keys
}

func runHandler(f func(uint64), rounds uint64) {
	var r uint64 = 0
	for ; r < rounds; r++ {
		go func (r uint64) {
>>>>>>> a0bb4978
			for {
				f(r)
				r += rounds
			}
		}(r)
	}
}

func SetTotalClients(n int) {
	TotalClients = n
}

/////////////////////////////////
//MAIN
/////////////////////////////////
func main() {
	runtime.GOMAXPROCS(runtime.NumCPU())
	var cpuprofile = flag.String("cpuprofile", "", "write cpu profile to file")
	var memprofile = flag.String("memprofile", "", "write memory profile to this file")
	var id *int = flag.Int("i", 0, "id [num]")
	var port1 *int = flag.Int("p1", 8000, "port1 [num]")
	var port2 *int = flag.Int("p2", 8001, "port2 [num]")
	var servers *string = flag.String("s", "", "servers [file]")
	var numClients *int = flag.Int("n", 0, "num clients [num]")
	var mode *string = flag.String("m", "", "mode [m for microblogging|f for file sharing]")
	flag.Parse()

	if *cpuprofile != "" {
		f, err := os.Create(*cpuprofile)
		if err != nil {
			log.Fatal(err)
		}
		pprof.StartCPUProfile(f)
		defer pprof.StopCPUProfile()
	}

	ss := ParseServerList(*servers)

<<<<<<< HEAD
	s := NewServer(ss[*id], ServerPort+*id, *id, ss)
=======
	SetTotalClients(*numClients)

	s := NewServer(*port1, *port2, *id, ss, *mode == "f")
>>>>>>> a0bb4978

	if *memprofile != "" {
                f, err := os.Create(*memprofile)
                if err != nil {
                        log.Fatal(err)
                }
                s.memProf = f
        }

	rpcServer1 := rpc.NewServer()
	rpcServer2 := rpc.NewServer()
	rpcServer1.Register(s)
	rpcServer2.Register(s)
	l1, err := net.Listen("tcp", fmt.Sprintf(":%d", s.port1))
	if err != nil {
		log.Fatal("Cannot starting listening to the port: ", err)
	}
	l2, err := net.Listen("tcp", fmt.Sprintf(":%d", s.port2))
	if err != nil {
		log.Fatal("Cannot starting listening to the port: ", err)
	}
	go rpcServer1.Accept(l1)
	go rpcServer2.Accept(l2)
	s.connectServers()
	fmt.Println("Starting server", *id)
	s.runHandlers()
<<<<<<< HEAD
	rpcServer.Accept(l)
=======
	fmt.Println("Handler running", *id)

	Wait()
>>>>>>> a0bb4978
}<|MERGE_RESOLUTION|>--- conflicted
+++ resolved
@@ -14,13 +14,9 @@
 	"runtime/pprof"
 	"sync"
 
-<<<<<<< HEAD
-	. "riffle/lib" //types and utils
-=======
 	"time"
 
 	. "afs/lib" //types and utils
->>>>>>> a0bb4978
 
 	"github.com/dedis/crypto/abstract"
 	"github.com/dedis/crypto/edwards"
@@ -37,26 +33,6 @@
 
 //any variable/func with 2: similar object as s-c but only s-s
 type Server struct {
-<<<<<<< HEAD
-	addr        string //this server
-	port        int
-	id          int
-	servers     []string //other servers
-	rpcServers  []*rpc.Client
-	regLock     []*sync.Mutex //registration mutex
-	regChan     chan bool
-	regDone     bool
-	connectDone bool
-
-	//crypto
-	g         abstract.Group
-	rand      abstract.Cipher
-	sk        abstract.Secret //secret and public elgamal key
-	pk        abstract.Point
-	pks       []abstract.Point //all servers pks
-	nextPk    abstract.Point
-	ephSecret abstract.Secret
-=======
 	port1           int
 	port2           int
 	id              int
@@ -81,7 +57,6 @@
 	nextPks         []abstract.Point
 	nextPksBin      [][]byte
 	ephSecret       abstract.Secret
->>>>>>> a0bb4978
 
 	//used during key shuffle
 	pi              []int
@@ -92,16 +67,6 @@
 	keyShuffleChan  chan InternalKey //collect all uploads together
 
 	//clients
-<<<<<<< HEAD
-	clientMap    map[int]int //maps clients to dedicated server
-	numClients   int         //#clients connect here
-	totalClients int         //total number of clients (sum of all servers)
-	masks        [][]byte    //clients' masks for PIR
-	secrets      [][]byte    //shared secret used to xor
-
-	//all rounds
-	rounds []*Round
-=======
 	clientMap       map[int]int //maps clients to dedicated server
 	numClients      int //#clients connect here
 	totalClients    int //total number of clients (sum of all servers)
@@ -112,7 +77,6 @@
 	rounds          []*Round
 
 	memProf         *os.File
->>>>>>> a0bb4978
 }
 
 //per round variables
@@ -120,24 +84,6 @@
 	allBlocks []Block //all blocks store on this server
 
 	//requesting
-<<<<<<< HEAD
-	requestsChan []chan Request
-	reqHashes    [][]byte
-	reqHashesRdy []chan bool
-
-	//uploading
-	ublockChan2 chan UpBlock
-	shuffleChan chan []UpBlock //collect all uploads together
-
-	//downloading
-	upHashes    [][]byte
-	dblocksChan chan []Block
-	blocksRdy   []chan bool
-	upHashesRdy []chan bool
-	blocks      [](map[int][]Block) //keep track of blocks mapped to this server
-	xorsChan    []map[int](chan Block)
-	maskChan    chan []byte
-=======
 	reqChan2        []chan Request
 	requestsChan    chan []Request
 	reqHashes       [][]byte
@@ -153,7 +99,6 @@
 	dblocksChan     chan []Block
 	blocksRdy       []chan bool
 	xorsChan        []map[int](chan Block)
->>>>>>> a0bb4978
 }
 
 ///////////////////////////////
@@ -174,20 +119,6 @@
 		r := Round{
 			allBlocks: nil,
 
-<<<<<<< HEAD
-			requestsChan: nil,
-			reqHashes:    nil,
-			reqHashesRdy: nil,
-
-			ublockChan2: nil,
-			shuffleChan: make(chan []UpBlock),
-
-			upHashes:    nil,
-			dblocksChan: make(chan []Block),
-			blocksRdy:   nil,
-			upHashesRdy: nil,
-			xorsChan:    make([]map[int](chan Block), len(servers)),
-=======
 			reqChan2:       nil,
 			requestsChan:   nil,
 			reqHashes:      nil,
@@ -201,36 +132,11 @@
 			dblocksChan:    make(chan []Block),
 			blocksRdy:      nil,
 			xorsChan:       make([]map[int](chan Block), len(servers)),
->>>>>>> a0bb4978
 		}
 		rounds[i] = &r
 	}
 
 	s := Server{
-<<<<<<< HEAD
-		addr:    addr,
-		port:    port,
-		id:      id,
-		servers: servers,
-		regLock: []*sync.Mutex{new(sync.Mutex), new(sync.Mutex)},
-		regChan: make(chan bool, TotalClients),
-		regDone: false,
-
-		g:         Suite,
-		rand:      rand,
-		sk:        sk,
-		pk:        pk,
-		pks:       make([]abstract.Point, len(servers)),
-		ephSecret: ephSecret,
-
-		clientMap:    make(map[int]int),
-		numClients:   0,
-		totalClients: 0,
-		masks:        nil,
-		secrets:      nil,
-
-		rounds: rounds,
-=======
 		port1:          port1,
 		port2:          port2,
 		id:             id,
@@ -274,7 +180,6 @@
 
 	for i := range s.auxProofChan {
 		s.auxProofChan[i] = make(chan AuxKeyProof, len(servers))
->>>>>>> a0bb4978
 	}
 
 	return &s
@@ -308,16 +213,10 @@
 		wg.Add(1)
 		go func(i int) {
 			defer wg.Done()
-<<<<<<< HEAD
-			req := <-s.rounds[round].requestsChan[i]
-			allRequests[i] = req.Hash
-		}(i)
-=======
 			req := <-s.rounds[rnd].reqChan2[i]
 			req.Id = 0
 			allReqs[i] = req
 		} (i)
->>>>>>> a0bb4978
 	}
 	wg.Wait()
 
@@ -363,12 +262,6 @@
 		if err != nil {
 			log.Fatal("Couldn't hand off the requests to next server", s.id+1, err)
 		}
-<<<<<<< HEAD
-		go func(i int, rount int) {
-			s.rounds[round].reqHashesRdy[i] <- true
-		}(i, round)
-=======
->>>>>>> a0bb4978
 	}
 
 	if profile {
@@ -388,27 +281,10 @@
 		for i := range allBlocks {
 			s.rounds[rnd].upHashes[i] = allBlocks[i].Block[BlockSize:]
 		}
-<<<<<<< HEAD
-		//if it doesnt belong to me, xor things and send it over
-		go func(i int, sid int) {
-			res := ComputeResponse(allBlocks, s.masks[i], s.secrets[i])
-			rand := Suite.Cipher(s.secrets[i])
-			rand.Read(s.secrets[i])
-			rand = Suite.Cipher(s.masks[i])
-			rand.Read(s.masks[i])
-			cb := ClientBlock{
-				CId: i,
-				SId: s.id,
-				Block: Block{
-					Block: res,
-					Round: round,
-				},
-=======
 
 		for i := range s.rounds[rnd].upHashesRdy {
 			if s.clientMap[i] != s.id {
 				continue
->>>>>>> a0bb4978
 			}
 			go func(i int) {
 				s.rounds[rnd].upHashesRdy[i] <- true
@@ -420,10 +296,6 @@
 			if s.clientMap[i] == s.id {
 				continue
 			}
-<<<<<<< HEAD
-		}(i, s.clientMap[i])
-	}
-=======
 			//if it doesnt belong to me, xor things and send it over
 			wg.Add(1)
 			go func(i int, rpcServer *rpc.Client, r uint64) {
@@ -447,7 +319,6 @@
 			} (i, s.rpcServers[s.clientMap[i]], rnd)
 		}
 		wg.Wait()
->>>>>>> a0bb4978
 
 		if profile {
 			fmt.Println(s.id, "handling_resp:", time.Since(t))
@@ -458,15 +329,9 @@
 		if s.clientMap[i] != s.id {
 			continue
 		}
-<<<<<<< HEAD
-		go func(i int, round int) {
-			s.rounds[round].blocksRdy[i] <- true
-		}(i, round)
-=======
 		go func(i int, round uint64) {
 			s.rounds[rnd].blocksRdy[i] <- true
 		} (i, round)
->>>>>>> a0bb4978
 	}
 }
 
@@ -492,18 +357,10 @@
 	rnd := round % MaxRounds
 	allBlocks := <-s.rounds[rnd].shuffleChan
 
-<<<<<<< HEAD
-	hashChunks := len(allUploads[0].HC1)
-	for _, upload := range allUploads {
-		if hashChunks != len(upload.HC1) {
-			panic("Different chunk lengths")
-		}
-=======
 	//construct permuted blocks
 	input := make([][]byte, s.totalClients)
 	for i := range input {
 		input[i] = allBlocks[s.pi[i]].Block
->>>>>>> a0bb4978
 	}
 
 	s.shuffle(input, round)
@@ -513,77 +370,9 @@
 		uploads[i] = Block{Block: input[i], Round: round, Id: 0}
 	}
 
-<<<<<<< HEAD
-	DX := make([]abstract.Point, s.totalClients)
-	DY := make([]abstract.Point, s.totalClients)
-	for j := 0; j < s.totalClients; j++ {
-		DX[j] = UnmarshalPoint(allUploads[j].DH1)
-		DY[j] = UnmarshalPoint(allUploads[j].DH2)
-	}
-
-	//TODO: need to send ybar and proofs out out eventually
-	pi := GeneratePI(s.totalClients, s.rand)
-
-	var HXbars [][]abstract.Point
-	var Hdecs [][]abstract.Point
-	ephKeys := make([]abstract.Point, s.totalClients)
-	decBlocks := make([][]byte, s.totalClients)
-
-	var shuffleWG sync.WaitGroup
-	shuffleWG.Add(2)
-	go func() {
-		defer shuffleWG.Done()
-		HXbars, _, Hdecs, _ = s.shuffle(pi, HXs, HYs, hashChunks)
-	}()
-	go func() {
-		defer shuffleWG.Done()
-		var aesWG sync.WaitGroup
-		for j := 0; j < s.totalClients; j++ {
-			aesWG.Add(1)
-			go func(j int) {
-				defer aesWG.Done()
-				ephKey := Decrypt(s.g, DX[pi[j]], DY[pi[j]], s.sk)
-				key := MarshalPoint(s.g.Point().Mul(ephKey, s.ephSecret))
-				//fmt.Println("server eph", s.id, MarshalPoint(ephKey))
-				//fmt.Println("server key", s.id, key)
-				//shuffle using pi
-				decBlocks[j] = CounterAES(key, allUploads[pi[j]].BC)
-				ephKeys[j] = ephKey
-			}(j)
-		}
-		aesWG.Wait()
-	}()
-	shuffleWG.Wait()
-
-	if s.id == len(s.servers)-1 {
-		//last server to shuffle, broadcast
-		hashes := make([][]byte, s.totalClients)
-		blocks := make([]Block, s.totalClients)
-		//TODO: check hashes
-		for i := range blocks {
-			hash := []byte{}
-			for j := range Hdecs {
-				msg, err := Hdecs[j][i].Data()
-				if err != nil {
-					log.Fatal("Could not decrypt: ", err)
-				}
-				hash = append(hash, msg...)
-			}
-			hashes[i] = hash
-			blocks[i] = Block{
-				Hash:  hash,
-				Block: decBlocks[i],
-				Round: round,
-			}
-			// if round == 0 {
-			// 	fmt.Println(round, "final block: ", decBlocks[i], hashes[i])
-			// }
-		}
-=======
 	t := time.Now()
 
 	if s.id == len(s.servers) - 1 {
->>>>>>> a0bb4978
 		var wg sync.WaitGroup
 		for _, rpcServer := range s.rpcServers {
 			wg.Add(1)
@@ -607,16 +396,6 @@
 	}
 }
 
-<<<<<<< HEAD
-func (s *Server) shuffle(pi []int, Xs [][]abstract.Point, Ys [][]abstract.Point, numChunks int) ([][]abstract.Point,
-	[][]abstract.Point, [][]abstract.Point, [][]byte) {
-	Xbars := make([][]abstract.Point, numChunks)
-	Ybars := make([][]abstract.Point, numChunks)
-	decs := make([][]abstract.Point, numChunks)
-	provers := make([]proof.Prover, numChunks)
-	prfs := make([][]byte, numChunks)
-	pk := s.nextPk
-=======
 func (s *Server) gatherKeys(_ uint64) {
 	allKeys := make([]UpKey, s.totalClients)
 	for i := 0; i < s.totalClients; i++ {
@@ -649,16 +428,11 @@
 		OrigYss: Yss,
 		SId:     s.id,
 	}
->>>>>>> a0bb4978
 
 	var wg sync.WaitGroup
 	for _, rpcServer := range s.rpcServers {
 		wg.Add(1)
-<<<<<<< HEAD
-		go func(i int) {
-=======
 		go func(rpcServer *rpc.Client) {
->>>>>>> a0bb4978
 			defer wg.Done()
 			err := rpcServer.Call("Server.PutAuxProof", &aux, nil)
 			if err != nil {
@@ -712,15 +486,6 @@
 				decWG.Add(1)
 				go func(i int, j int) {
 					defer decWG.Done()
-<<<<<<< HEAD
-					c1 := Xbars[i][j]
-					c2 := Ybars[i][j]
-					decs[i][j] = Decrypt(s.g, c1, c2, s.sk)
-				}(i, j)
-			}
-			decWG.Wait()
-		}(i)
-=======
 					decss[i][j] = Decrypt(s.g, Xbarss[i][j], Ybarss[i][j], s.sk)
 				} (i, j)
 			}
@@ -760,7 +525,6 @@
 			ik.Ybarss[i][j] = MarshalPoint(Ybarss[i][j])
 		}
 		ik.Keys[i] = s.nextPksBin[i]
->>>>>>> a0bb4978
 	}
 
 	var wg sync.WaitGroup
@@ -883,16 +647,9 @@
 	for i := range rpcServers {
 		var rpcServer *rpc.Client
 		var err error = errors.New("")
-<<<<<<< HEAD
-		for err != nil {
-			if i == s.id {
-				//make a local rpc
-				addr := fmt.Sprintf("127.0.0.1:%d", s.port)
-=======
 		for ; err != nil ; {
 			if i == s.id { //make a local rpc
 				addr := fmt.Sprintf("127.0.0.1:%d", s.port2)
->>>>>>> a0bb4978
 				rpcServer, err = rpc.Dial("tcp", addr)
 			} else {
 				rpcServer, err = rpc.Dial("tcp", s.servers[i])
@@ -911,16 +668,6 @@
 			if err != nil {
 				log.Fatal("Couldn't get server's pk: ", err)
 			}
-<<<<<<< HEAD
-			s.pks[i] = UnmarshalPoint(pk)
-		}(i, rpcServer)
-	}
-	wg.Wait()
-	if s.id != len(s.servers)-1 {
-		s.nextPk = s.pks[s.id]
-		for i := s.id + 1; i < len(s.servers); i++ {
-			s.nextPk = s.g.Point().Add(s.nextPk, s.pks[i])
-=======
 			s.pks[i] = UnmarshalPoint(s.suite, pk)
 		} (i, rpcServer)
 	}
@@ -929,7 +676,6 @@
 		pk := s.pk
 		for j := 1; j <= i; j++ {
 			pk = s.g.Point().Add(pk, s.pks[s.id + j])
->>>>>>> a0bb4978
 		}
 		s.nextPks[i] = pk
 		s.nextPksBin[i] = MarshalPoint(pk)
@@ -1042,21 +788,6 @@
 /////////////////////////////////
 //Request
 ////////////////////////////////
-<<<<<<< HEAD
-func (s *Server) RequestBlock(cr *ClientRequest, _ *int) error {
-	var wg sync.WaitGroup
-	for i, rpcServer := range s.rpcServers {
-		wg.Add(1)
-		go func(i int, rpcServer *rpc.Client) {
-			defer wg.Done()
-			err := rpcServer.Call("Server.ShareRequest", cr, nil)
-			if err != nil {
-				log.Fatal("Couldn't share request: ", err)
-			}
-		}(i, rpcServer)
-	}
-	wg.Wait()
-=======
 func (s *Server) RequestBlock(req *Request, hashes *[][]byte) error {
 	round := req.Round % MaxRounds
 	err := s.rpcServers[0].Call("Server.RequestBlock2", req, nil)
@@ -1068,7 +799,6 @@
 func (s *Server) RequestBlock2(req *Request, _ *int) error {
 	round := req.Round % MaxRounds
 	s.rounds[round].reqChan2[req.Id] <- *req
->>>>>>> a0bb4978
 	return nil
 }
 
@@ -1125,11 +855,7 @@
 	return nil
 }
 
-<<<<<<< HEAD
-func (s *Server) UploadBlock2(block *UpBlock, _ *int) error {
-=======
 func (s *Server) UploadSmall2(block *Block, _ *int) error {
->>>>>>> a0bb4978
 	round := block.Round % MaxRounds
 	s.rounds[round].ublockChan2[block.Id] <- *block
 	return nil
@@ -1144,11 +870,7 @@
 	return nil
 }
 
-<<<<<<< HEAD
-func (s *Server) ShuffleBlocks(blocks *[]UpBlock, _ *int) error {
-=======
 func (s *Server) ShareServerBlocks(blocks *[]Block, _ *int) error {
->>>>>>> a0bb4978
 	round := (*blocks)[0].Round % MaxRounds
 	s.rounds[round].shuffleChan <- *blocks
 	return nil
@@ -1255,12 +977,6 @@
 			log.Println("Shuffle verify failed: ", err)
 			return false
 		}
-<<<<<<< HEAD
-		go func(i int, round int) {
-			s.rounds[round].upHashesRdy[i] <- true
-		}(i, round)
-=======
->>>>>>> a0bb4978
 	}
 	return true
 }
@@ -1295,11 +1011,6 @@
 	return s.secretss
 }
 
-<<<<<<< HEAD
-func runHandler(f func(int)) {
-	for r := 0; r < MaxRounds; r++ {
-		go func(r int) {
-=======
 func (s *Server) Keys() [][]byte {
 	return s.keys
 }
@@ -1308,7 +1019,6 @@
 	var r uint64 = 0
 	for ; r < rounds; r++ {
 		go func (r uint64) {
->>>>>>> a0bb4978
 			for {
 				f(r)
 				r += rounds
@@ -1347,13 +1057,9 @@
 
 	ss := ParseServerList(*servers)
 
-<<<<<<< HEAD
-	s := NewServer(ss[*id], ServerPort+*id, *id, ss)
-=======
 	SetTotalClients(*numClients)
 
 	s := NewServer(*port1, *port2, *id, ss, *mode == "f")
->>>>>>> a0bb4978
 
 	if *memprofile != "" {
                 f, err := os.Create(*memprofile)
@@ -1380,11 +1086,7 @@
 	s.connectServers()
 	fmt.Println("Starting server", *id)
 	s.runHandlers()
-<<<<<<< HEAD
-	rpcServer.Accept(l)
-=======
 	fmt.Println("Handler running", *id)
 
 	Wait()
->>>>>>> a0bb4978
 }