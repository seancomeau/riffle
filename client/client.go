//package client
package main

import (
	"crypto/rand"
	"encoding/binary"
	"flag"
	"fmt"
	"log"
	"net/rpc"
	"os"
	"sync"
	"time"

	. "riffle/lib" //types and utils

	"github.com/dedis/crypto/abstract"
	"github.com/dedis/crypto/edwards"

	"golang.org/x/crypto/nacl/secretbox"
	"golang.org/x/crypto/sha3"
)

var profile = false
var debug = false

//assumes RPC model of communication
type Client struct {
	id           int      //client id
	servers      []string //all servers
	rpcServers   []*rpc.Client
	myServer     int //server downloading from (using PIR)
	totalClients int

<<<<<<< HEAD
	files   map[string]*File //files in hand; filename to hashes
	osFiles map[string]*os.File
=======
	FSMode          bool //true for microblogging, false for file sharing

	files           map[string]*File //files in hand; filename to hashes
	osFiles         map[string]*os.File
>>>>>>> a0bb4978

	testPieces map[string][]byte //used only for testing

	//crypto
<<<<<<< HEAD
	g    abstract.Group
	rand cipher.Stream
	pks  []abstract.Point //server public keys

	reqRound     int
	reqHashRound int
	upRound      int
	downRound    int

	reqLock     *sync.Mutex
	reqHashLock *sync.Mutex
	upLock      *sync.Mutex
	downLock    *sync.Mutex

	ephKeys []abstract.Point

	//downloading
	dhashes chan []byte //hash to download (per round)
	masks   [][]byte    //masks used
	secrets [][]byte    //secret for data
=======
	suite           abstract.Suite
	g               abstract.Group
	pks             []abstract.Point //server public keys

	keys            [][]byte
	ephKeys         []abstract.Point

	//downloading
	dhashes         chan []byte //hash to download (per round)
	maskss          [][][]byte //masks used
	secretss        [][][]byte //secret for data

	rounds          []*Round
}

type Round struct {
	reqLock         *sync.Mutex
	upLock          *sync.Mutex
	downLock        *sync.Mutex

	reqHashesChan   chan [][]byte
	dhashChan       chan []byte
	upHashesChan    chan [][]byte
>>>>>>> a0bb4978
}

func NewClient(servers []string, myServer string, FSMode bool) *Client {
	suite := edwards.NewAES128SHA256Ed25519(false)

	myServerIdx := -1
	rpcServers := make([]*rpc.Client, len(servers))
	for i := range rpcServers {
		if servers[i] == myServer {
			myServerIdx = i
		}
		rpcServer, err := rpc.Dial("tcp", servers[i])
		if err != nil {
			log.Fatal("Cannot establish connection:", err)
		}
		rpcServers[i] = rpcServer
	}

	pks := make([]abstract.Point, len(servers))
	var wg sync.WaitGroup
	for i, rpcServer := range rpcServers {
		wg.Add(1)
		go func(i int, rpcServer *rpc.Client) {
			defer wg.Done()
			pk := make([]byte, SecretSize)
			err := rpcServer.Call("Server.GetPK", 0, &pk)
			if err != nil {
				log.Fatal("Couldn't get server's pk:", err)
			}
<<<<<<< HEAD
			pks[i] = UnmarshalPoint(pk)
		}(i, rpcServer)
=======
			pks[i] = UnmarshalPoint(suite, pk)
		} (i, rpcServer)
>>>>>>> a0bb4978
	}
	wg.Wait()

	rounds := make([]*Round, MaxRounds)

	for i := range rounds {
		r := Round{
			reqLock:        new(sync.Mutex),
			upLock:         new(sync.Mutex),
			downLock:       new(sync.Mutex),

<<<<<<< HEAD
=======
			reqHashesChan:  make(chan [][]byte),
			dhashChan:      make(chan []byte),
			upHashesChan:   make(chan [][]byte),
		}
		rounds[i] = &r
	}

>>>>>>> a0bb4978
	//id comes from servers
	c := Client{
		id:           -1,
		servers:      servers,
		rpcServers:   rpcServers,
		myServer:     myServerIdx,
		totalClients: -1,

<<<<<<< HEAD
		files:   make(map[string]*File),
		osFiles: make(map[string]*os.File),
=======
		FSMode:         FSMode,

		files:          make(map[string]*File),
		osFiles:        make(map[string]*os.File),
>>>>>>> a0bb4978

		testPieces: make(map[string][]byte),

<<<<<<< HEAD
		g:    Suite,
		rand: Suite.Cipher(abstract.RandomKey),
		pks:  pks,

		reqRound:     0,
		reqHashRound: 0,
		upRound:      0,
		downRound:    0,

		reqLock:     new(sync.Mutex),
		reqHashLock: new(sync.Mutex),
		upLock:      new(sync.Mutex),
		downLock:    new(sync.Mutex),

		ephKeys: make([]abstract.Point, len(servers)),

		dhashes: make(chan []byte, MaxRounds),
		masks:   masks,
		secrets: secrets,
=======
		suite:          suite,
		g:              suite,
		pks:            pks,

		keys:           make([][]byte, len(servers)),
		ephKeys:        make([]abstract.Point, len(servers)),

		dhashes:        make(chan []byte, MaxRounds),
		maskss:         nil,
		secretss:       nil,

		rounds:         rounds,
>>>>>>> a0bb4978
	}

	return &c
}

/////////////////////////////////
//Registration and Setup
////////////////////////////////
func (c *Client) Register(idx int) {
	var id int
	err := c.rpcServers[idx].Call("Server.Register", c.myServer, &id)
	if err != nil {
		log.Fatal("Couldn't register: ", err)
	}
	c.id = id
}

func (c *Client) RegisterDone(idx int) {
	var totalClients int
	err := c.rpcServers[idx].Call("Server.GetNumClients", 0, &totalClients)
	if err != nil {
		log.Fatal("Couldn't get number of clients")
	}
	c.totalClients = totalClients

	size := (totalClients/SecretSize)*SecretSize + SecretSize
	c.maskss = make([][][]byte, MaxRounds)
	c.secretss = make([][][]byte, MaxRounds)
	for r := range c.maskss {
		c.maskss[r] = make([][]byte, len(c.servers))
		c.secretss[r] = make([][]byte, len(c.servers))
		for i := range c.maskss[r] {
			c.maskss[r][i] = make([]byte, size)
			c.secretss[r][i] = make([]byte, BlockSize)
		}
	}
}

func (c *Client) UploadKeys(idx int) {
	if c.id == 0 {
		defer TimeTrack(time.Now(), "sharing keys")
	}
	c1s := make([]abstract.Point, len(c.servers))
	c2s := make([]abstract.Point, len(c.servers))

	gen := c.g.Point().Base()
	rand := c.suite.Cipher(abstract.RandomKey)
	keyPts := make([]abstract.Point, len(c.servers))
	for i := range keyPts {
		secret := c.g.Secret().Pick(rand)
		public := c.g.Point().Mul(gen, secret)
		keyPts[i] = public
		c.keys[i] = MarshalPoint(public)
	}

	for i := range c.servers {
		c1s[i], c2s[i] = EncryptKey(c.g, keyPts[i], c.pks[:i+1])
	}

	upkey := UpKey {
		C1s: make([][]byte, len(c1s)),
		C2s: make([][]byte, len(c1s)),
		Id: c.id,
	}

	for i := range c1s {
		upkey.C1s[i] = MarshalPoint(c1s[i])
		upkey.C2s[i] = MarshalPoint(c2s[i])
	}

	err := c.rpcServers[idx].Call("Server.UploadKeys", &upkey, nil)
	if err != nil {
		log.Fatal("Couldn't upload a key: ", err)
	}

	err = c.rpcServers[idx].Call("Server.KeyReady", c.id, nil)
	if err != nil {
		log.Fatal("Couldn't determine key ready", err)
	}
}

//share one time secret with the server
func (c *Client) ShareSecret() {
	gen := c.g.Point().Base()
	rand := c.suite.Cipher(abstract.RandomKey)
	secret1 := c.g.Secret().Pick(rand)
	secret2 := c.g.Secret().Pick(rand)
	public1 := c.g.Point().Mul(gen, secret1)
	public2 := c.g.Point().Mul(gen, secret2)

	//generate share secrets via Diffie-Hellman w/ all servers
	//one used for masks, one used for one-time pad
	cs1 := ClientDH {
		Public: MarshalPoint(public1),
		Id: c.id,
	}
	cs2 := ClientDH {
		Public: MarshalPoint(public2),
		Id: c.id,
	}

	masks := make([][]byte, len(c.servers))
	secrets := make([][]byte, len(c.servers))

	var wg sync.WaitGroup
	for i, rpcServer := range c.rpcServers {
		wg.Add(1)
		go func(i int, rpcServer *rpc.Client, cs1 ClientDH, cs2 ClientDH) {
			defer wg.Done()
<<<<<<< HEAD

			cs1 := ClientDH{
				Public: MarshalPoint(public1),
				Id:     c.id,
			}
			cs2 := ClientDH{
				Public: MarshalPoint(public2),
				Id:     c.id,
			}

=======
>>>>>>> a0bb4978
			servPub1 := make([]byte, SecretSize)
			servPub2 := make([]byte, SecretSize)
			servPub3 := make([]byte, SecretSize)
			call1 := rpcServer.Go("Server.ShareMask", &cs1, &servPub1, nil)
			call2 := rpcServer.Go("Server.ShareSecret", &cs2, &servPub2, nil)
			call3 := rpcServer.Go("Server.GetEphKey", 0, &servPub3, nil)
<<<<<<< HEAD
			_ = <-call1.Done
			_ = <-call2.Done
			_ = <-call3.Done
			c.masks[i] = MarshalPoint(c.g.Point().Mul(UnmarshalPoint(servPub1), secret1))
			c.secrets[i] = MarshalPoint(c.g.Point().Mul(UnmarshalPoint(servPub2), secret2))
			c.ephKeys[i] = UnmarshalPoint(servPub3)
		}(i, rpcServer)
=======
			<-call1.Done
			<-call2.Done
			<-call3.Done
			masks[i] = MarshalPoint(c.g.Point().Mul(UnmarshalPoint(c.suite, servPub1), secret1))
			// c.masks[i] = make([]byte, SecretSize)
			// c.masks[i][c.id] = 1
			secrets[i] = MarshalPoint(c.g.Point().Mul(UnmarshalPoint(c.suite, servPub2), secret2))
			//secrets[i] = make([]byte, SecretSize)
			c.ephKeys[i] = UnmarshalPoint(c.suite, servPub3)
		} (i, rpcServer, cs1, cs2)
>>>>>>> a0bb4978
	}
	wg.Wait()

	for r := range c.secretss {
		for i := range c.secretss[r] {
			if r == 0 {
				sha3.ShakeSum256(c.secretss[r][i], secrets[i])
			} else {
				sha3.ShakeSum256(c.secretss[r][i], c.secretss[r-1][i])
			}
		}
	}

	for r := range c.maskss {
		for i := range c.maskss[r] {
			if r == 0 {
				sha3.ShakeSum256(c.maskss[r][i], masks[i])
			} else {
				sha3.ShakeSum256(c.maskss[r][i], c.maskss[r-1][i])
			}
		}
	}

}

/////////////////////////////////
//Request
////////////////////////////////
func (c *Client) RequestBlock(hash []byte, rnd uint64) ([]byte, [][]byte) {
	t := time.Now()

	req := Request{Hash: c.seal(hash, rnd), Round: rnd, Id: c.id}

	if rnd == 0 && debug {
		fmt.Println(c.id, rnd, "requesting", req.Hash)
	}

	t = time.Now()
	var hashes [][]byte
	err := c.rpcServers[c.myServer].Call("Server.RequestBlock", &req, &hashes)
	if err != nil {
		log.Fatal("Couldn't request a block: ", err)
	}
	if c.id == 0 && profile {
		fmt.Println(c.id, "req_network:", time.Since(t))
	}
	return hash, hashes
}

/////////////////////////////////
//Upload
////////////////////////////////
func (c *Client) Upload(hashes [][]byte, rnd uint64) [][]byte {
	var name string
	var offset int64 = -1
	var hash []byte

	t := time.Now()
	//TODO: probably replace with hash map mapping hashes to file names
	for n, f := range c.files {
		fhashes := f.Hashes
		for _, h := range hashes {
			o, ok := fhashes[string(h)]
			if ok {
				offset = o
				hash = h
			}
		}
		//for now, just do the first one you find
		if offset != -1 {
			name = n
			break
		}
	}

	match := make([]byte, BlockSize)
	if offset != -1 {
		f := c.osFiles[name]
		_, err := f.ReadAt(match, offset)
		if err != nil {
			log.Fatal("Failed reading file", name, ":", err)
		}
	}
	if c.id == 0 && profile {
		fmt.Println(c.id, "file_read:", time.Since(t))
	}
	return c.UploadBlock(Block{Block: append(match, hash...), Round: rnd, Id: c.id})
}

func (c *Client) UploadBlock(block Block) [][]byte {
	block.Block = c.seal(block.Block, block.Round)

<<<<<<< HEAD
	gen := c.g.Point().Base()
	secret := c.g.Secret().Pick(c.rand)
	public := c.g.Point().Mul(gen, secret)
	bs := block.Block
	for i := range c.servers {
		key := MarshalPoint(c.g.Point().Mul(c.ephKeys[i], secret))
		//fmt.Println(c.id, "client key", c.upRound, i, key)
		bs = CounterAES(key, bs)
	}

	dh1, dh2 := EncryptPoint(c.g, public, c.pks[0])
	//fmt.Println(c.id, "client pt", c.upRound, MarshalPoint(public))
	upblock := UpBlock{
		HC1:   make([][]byte, len(hc1s)),
		HC2:   make([][]byte, len(hc2s)),
		DH1:   MarshalPoint(dh1),
		DH2:   MarshalPoint(dh2),
		BC:    bs,
		Round: block.Round,
=======
	var hashes [][]byte
	t := time.Now()
	err := c.rpcServers[c.myServer].Call("Server.UploadBlock", &block, &hashes)
	if err != nil {
		log.Fatal("Couldn't upload a block: ", err)
>>>>>>> a0bb4978
	}
	if c.id == 0 && profile {
		fmt.Println(c.id, "up_network:", time.Since(t))
	}
	return hashes
}

func (c *Client) UploadSmall(block Block) {
	block.Block = c.seal(block.Block, block.Round)
	err := c.rpcServers[c.myServer].Call("Server.UploadSmall", &block, nil)
	if err != nil {
		log.Fatal("Couldn't upload a block: ", err)
	}
}

/////////////////////////////////
//Download
////////////////////////////////
func (c *Client) Download(hash []byte, hashes [][]byte, rnd uint64) []byte {
	round := rnd % MaxRounds
	c.rounds[round].downLock.Lock()
	block := c.DownloadBlock(hash, hashes, rnd)
	c.rounds[round].downLock.Unlock()
	return block
}

func (c *Client) DownloadAll(rnd uint64) [][]byte {
	round := rnd % MaxRounds
	c.rounds[round].downLock.Lock()
	args := RequestArg{Id: c.id, Round: rnd}
	resps := make([][]byte, c.totalClients)
	err := c.rpcServers[c.myServer].Call("Server.GetAllResponses", &args, &resps)
	if err != nil {
		log.Fatal("Couldn't download up hashes: ", err)
	}
	c.rounds[round].downLock.Unlock()
	return resps
}

func (c *Client) DownloadBlock(hash []byte, hashes [][]byte, rnd uint64) []byte {
	idx := Membership(hash, hashes)

	if idx == -1 {
		return c.DownloadSlot(0, rnd)
	} else {
		return c.DownloadSlot(idx, rnd)
	}
}

func (c *Client) DownloadSlot(slot int, rnd uint64) []byte {
	//all but one server uses the prng technique
	round := rnd % MaxRounds
	maskSize := len(c.maskss[round][0])
	finalMask := make([]byte, maskSize)
	SetBit(slot, true, finalMask)
	mask := Xors(c.maskss[round])
	Xor(c.maskss[round][c.myServer], mask)
	Xor(finalMask, mask)

	//one response includes all the secrets
	response := make([]byte, BlockSize)
<<<<<<< HEAD
	secretsXor := Xors(c.secrets)
	cMask := ClientMask{Mask: mask, Id: c.id, Round: c.downRound}
=======
	secretsXor := Xors(c.secretss[round])
	cMask := ClientMask {Mask: mask, Id: c.id, Round: rnd}

	t := time.Now()
>>>>>>> a0bb4978
	err := c.rpcServers[c.myServer].Call("Server.GetResponse", cMask, &response)
	if err != nil {
		log.Fatal("Could not get response: ", err)
	}

	if c.id == 0 && profile {
		fmt.Println(c.id, "down_network_total:", time.Since(t))
	}


	Xor(secretsXor, response)

	for i := range c.secretss[round] {
		sha3.ShakeSum256(c.secretss[round][i], c.secretss[round][i])
	}

	for i := range c.maskss[round] {
		sha3.ShakeSum256(c.maskss[round][i], c.maskss[round][i])
	}

	return response
}

/////////////////////////////////
//Misc (mostly for testing)
////////////////////////////////
func (c *Client) seal(input []byte, round uint64) []byte {
	msg := input
	rnd := make([]byte, 24)
	binary.PutUvarint(rnd, round)
	nonce := [24]byte{}
	copy(nonce[:], rnd[:])
	for i := range c.servers {
		idx := len(c.servers) - i - 1
		key := [32]byte{}
		copy(key[:], c.keys[idx][:])
		msg = secretbox.Seal(nil, msg, &nonce, &key)
	}
	return msg
}

func (c *Client) RegisterBlock(block []byte) {
	h := c.suite.Hash()
	h.Write(block)
	hash := h.Sum(nil)
	c.testPieces[string(hash)] = block
}

func (c *Client) UploadPieces(hashes [][]byte, rnd uint64) {
	round := rnd % MaxRounds
	c.rounds[round].upLock.Lock()
	match := []byte{}
	for _, h := range hashes {
		if len(c.testPieces[string(h)]) == 0 {
			continue
		}
		match = c.testPieces[string(h)]
		break
	}

	h := c.suite.Hash()
	h.Write(match)
	match = h.Sum(match)
	if rnd == 0 && debug {
		fmt.Println(c.id, "uploading", match)
	}

	//TODO: handle unfound hash..
	if match == nil {
		match = make([]byte, BlockSize)
		fmt.Println(c.id, "unfound", hashes)
	}

	c.UploadBlock(Block{Block: match, Round: rnd, Id: c.id})
	c.rounds[round].upLock.Unlock()
}

func (c *Client) Id() int {
	return c.id
}

func (c *Client) Masks() [][][]byte {
	return c.maskss
}

func (c *Client) Secrets() [][][]byte {
	return c.secretss
}

func (c *Client) Keys() [][]byte {
	return c.keys
}

/////////////////////////////////
//MAIN
/////////////////////////////////
func main() {
	var wf *string = flag.String("w", "", "wanted [file]") //torrent file
	var f *string = flag.String("f", "", "file [file]")    //file in possession
	var s *int = flag.Int("i", 0, "server [id]")           //my server id
	var servers *string = flag.String("s", "", "servers [file]")
	var mode *string = flag.String("m", "", "mode [m for microblogging|f for file sharing]")
	flag.Parse()

	ss := ParseServerList(*servers)

	c := NewClient(ss, ss[*s], *mode == "f")
	c.Register(0)
	c.RegisterDone(0)
	c.ShareSecret()
	//c.UploadKeys(0)

	fmt.Println("Started client", c.id)

	if c.id == 0 {
		defer TimeTrack(time.Now(), "total time:")
	}

	var wg sync.WaitGroup
<<<<<<< HEAD
	//for {
	wg.Add(1)
	go func() {
		defer wg.Done()
		for k, _ := range wanted {
			c.RequestBlock(c.id, []byte(k))
			fmt.Println(c.id, "Requested", c.reqRound)
		}
	}()

	//wg.Add(1)
	go func() {
		//defer wg.Done()
		for {
			c.Upload()
			fmt.Println(c.id, "Uploaded", c.upRound)
		}
	}()

	wg.Add(1)
	go func() {
		defer wg.Done()
		for _, _ = range wanted {
			res := c.Download()
			h := Suite.Hash()
			h.Write(res)
			hash := h.Sum(nil)
			offset := wanted[string(hash)]
			nf.WriteAt(res, offset)
			fmt.Println(c.id, "Downloaded", c.downRound)
		}
	}()

	wg.Wait()
	//}
=======
	if c.FSMode {
		file, err := NewFile(c.suite, *f)
		if err != nil {
			log.Fatal("Failed reading the file in hand", err)
		}
		c.files[*f] = file
		c.osFiles[*f], _ = os.Open(*f)

		wanted, err := NewDesc(*wf)
		if err != nil {
			log.Fatal("Failed reading the torrent file", err)
		}

		// newFile := fmt.Sprintf("%s.file", *wf)
		// nf, err := os.Create(newFile)
		// if err != nil {
		// 	log.Fatal("Failed creating dest file", err)
		// }

		wantedArr := make([][]byte, len(wanted) + (len(wanted) % MaxRounds))
		i := 0
		for k, _ := range wanted {
			wantedArr[i] = []byte(k)
			i++
		}
>>>>>>> a0bb4978

		// block := make([]byte, BlockSize)
		// rand.Read(block)
		// h := c.suite.Hash()
		// h.Write(block)
		// block = h.Sum(block)
		// fmt.Println(block[BlockSize:])

		var r uint64 = 0
		for ; r < MaxRounds; r++ {
			wg.Add(1)
			go func (r uint64) {
				defer wg.Done()
				for ; r < uint64(len(wantedArr)); {
					hash, hashes := c.RequestBlock(wantedArr[r], r)
					hashes = c.Upload(hashes, r)
					c.Download(hash, hashes, r)
					t := time.Now()
					//hashes := c.UploadBlock(Block{Block: block, Round: r, Id: c.id})
					if c.id == 0 {
						fmt.Printf("Round %d: %s\n", r, time.Since(t))
					}
					r += MaxRounds
				}
			} (r)
		}
		wg.Wait()
	} else {
		var r uint64 = 0
		for ; r < MaxRounds; r++ {
			wg.Add(1)
			go func (r uint64) {
				defer wg.Done()
				for ; r < MaxRounds*3; {
					block := make([]byte, BlockSize)
					rand.Read(block)
					c.UploadSmall(Block{Block: block, Round: r, Id: c.id})
					c.DownloadAll(r)
					r += MaxRounds
				}
			} (r)
		}
		wg.Wait()
	}
}<|MERGE_RESOLUTION|>--- conflicted
+++ resolved
@@ -32,41 +32,14 @@
 	myServer     int //server downloading from (using PIR)
 	totalClients int
 
-<<<<<<< HEAD
-	files   map[string]*File //files in hand; filename to hashes
-	osFiles map[string]*os.File
-=======
 	FSMode          bool //true for microblogging, false for file sharing
 
 	files           map[string]*File //files in hand; filename to hashes
 	osFiles         map[string]*os.File
->>>>>>> a0bb4978
 
 	testPieces map[string][]byte //used only for testing
 
 	//crypto
-<<<<<<< HEAD
-	g    abstract.Group
-	rand cipher.Stream
-	pks  []abstract.Point //server public keys
-
-	reqRound     int
-	reqHashRound int
-	upRound      int
-	downRound    int
-
-	reqLock     *sync.Mutex
-	reqHashLock *sync.Mutex
-	upLock      *sync.Mutex
-	downLock    *sync.Mutex
-
-	ephKeys []abstract.Point
-
-	//downloading
-	dhashes chan []byte //hash to download (per round)
-	masks   [][]byte    //masks used
-	secrets [][]byte    //secret for data
-=======
 	suite           abstract.Suite
 	g               abstract.Group
 	pks             []abstract.Point //server public keys
@@ -90,7 +63,6 @@
 	reqHashesChan   chan [][]byte
 	dhashChan       chan []byte
 	upHashesChan    chan [][]byte
->>>>>>> a0bb4978
 }
 
 func NewClient(servers []string, myServer string, FSMode bool) *Client {
@@ -120,13 +92,8 @@
 			if err != nil {
 				log.Fatal("Couldn't get server's pk:", err)
 			}
-<<<<<<< HEAD
-			pks[i] = UnmarshalPoint(pk)
-		}(i, rpcServer)
-=======
 			pks[i] = UnmarshalPoint(suite, pk)
 		} (i, rpcServer)
->>>>>>> a0bb4978
 	}
 	wg.Wait()
 
@@ -138,8 +105,6 @@
 			upLock:         new(sync.Mutex),
 			downLock:       new(sync.Mutex),
 
-<<<<<<< HEAD
-=======
 			reqHashesChan:  make(chan [][]byte),
 			dhashChan:      make(chan []byte),
 			upHashesChan:   make(chan [][]byte),
@@ -147,7 +112,6 @@
 		rounds[i] = &r
 	}
 
->>>>>>> a0bb4978
 	//id comes from servers
 	c := Client{
 		id:           -1,
@@ -156,39 +120,13 @@
 		myServer:     myServerIdx,
 		totalClients: -1,
 
-<<<<<<< HEAD
-		files:   make(map[string]*File),
-		osFiles: make(map[string]*os.File),
-=======
 		FSMode:         FSMode,
 
 		files:          make(map[string]*File),
 		osFiles:        make(map[string]*os.File),
->>>>>>> a0bb4978
 
 		testPieces: make(map[string][]byte),
 
-<<<<<<< HEAD
-		g:    Suite,
-		rand: Suite.Cipher(abstract.RandomKey),
-		pks:  pks,
-
-		reqRound:     0,
-		reqHashRound: 0,
-		upRound:      0,
-		downRound:    0,
-
-		reqLock:     new(sync.Mutex),
-		reqHashLock: new(sync.Mutex),
-		upLock:      new(sync.Mutex),
-		downLock:    new(sync.Mutex),
-
-		ephKeys: make([]abstract.Point, len(servers)),
-
-		dhashes: make(chan []byte, MaxRounds),
-		masks:   masks,
-		secrets: secrets,
-=======
 		suite:          suite,
 		g:              suite,
 		pks:            pks,
@@ -201,7 +139,6 @@
 		secretss:       nil,
 
 		rounds:         rounds,
->>>>>>> a0bb4978
 	}
 
 	return &c
@@ -311,34 +248,12 @@
 		wg.Add(1)
 		go func(i int, rpcServer *rpc.Client, cs1 ClientDH, cs2 ClientDH) {
 			defer wg.Done()
-<<<<<<< HEAD
-
-			cs1 := ClientDH{
-				Public: MarshalPoint(public1),
-				Id:     c.id,
-			}
-			cs2 := ClientDH{
-				Public: MarshalPoint(public2),
-				Id:     c.id,
-			}
-
-=======
->>>>>>> a0bb4978
 			servPub1 := make([]byte, SecretSize)
 			servPub2 := make([]byte, SecretSize)
 			servPub3 := make([]byte, SecretSize)
 			call1 := rpcServer.Go("Server.ShareMask", &cs1, &servPub1, nil)
 			call2 := rpcServer.Go("Server.ShareSecret", &cs2, &servPub2, nil)
 			call3 := rpcServer.Go("Server.GetEphKey", 0, &servPub3, nil)
-<<<<<<< HEAD
-			_ = <-call1.Done
-			_ = <-call2.Done
-			_ = <-call3.Done
-			c.masks[i] = MarshalPoint(c.g.Point().Mul(UnmarshalPoint(servPub1), secret1))
-			c.secrets[i] = MarshalPoint(c.g.Point().Mul(UnmarshalPoint(servPub2), secret2))
-			c.ephKeys[i] = UnmarshalPoint(servPub3)
-		}(i, rpcServer)
-=======
 			<-call1.Done
 			<-call2.Done
 			<-call3.Done
@@ -349,7 +264,6 @@
 			//secrets[i] = make([]byte, SecretSize)
 			c.ephKeys[i] = UnmarshalPoint(c.suite, servPub3)
 		} (i, rpcServer, cs1, cs2)
->>>>>>> a0bb4978
 	}
 	wg.Wait()
 
@@ -442,33 +356,11 @@
 func (c *Client) UploadBlock(block Block) [][]byte {
 	block.Block = c.seal(block.Block, block.Round)
 
-<<<<<<< HEAD
-	gen := c.g.Point().Base()
-	secret := c.g.Secret().Pick(c.rand)
-	public := c.g.Point().Mul(gen, secret)
-	bs := block.Block
-	for i := range c.servers {
-		key := MarshalPoint(c.g.Point().Mul(c.ephKeys[i], secret))
-		//fmt.Println(c.id, "client key", c.upRound, i, key)
-		bs = CounterAES(key, bs)
-	}
-
-	dh1, dh2 := EncryptPoint(c.g, public, c.pks[0])
-	//fmt.Println(c.id, "client pt", c.upRound, MarshalPoint(public))
-	upblock := UpBlock{
-		HC1:   make([][]byte, len(hc1s)),
-		HC2:   make([][]byte, len(hc2s)),
-		DH1:   MarshalPoint(dh1),
-		DH2:   MarshalPoint(dh2),
-		BC:    bs,
-		Round: block.Round,
-=======
 	var hashes [][]byte
 	t := time.Now()
 	err := c.rpcServers[c.myServer].Call("Server.UploadBlock", &block, &hashes)
 	if err != nil {
 		log.Fatal("Couldn't upload a block: ", err)
->>>>>>> a0bb4978
 	}
 	if c.id == 0 && profile {
 		fmt.Println(c.id, "up_network:", time.Since(t))
@@ -530,15 +422,10 @@
 
 	//one response includes all the secrets
 	response := make([]byte, BlockSize)
-<<<<<<< HEAD
-	secretsXor := Xors(c.secrets)
-	cMask := ClientMask{Mask: mask, Id: c.id, Round: c.downRound}
-=======
 	secretsXor := Xors(c.secretss[round])
 	cMask := ClientMask {Mask: mask, Id: c.id, Round: rnd}
 
 	t := time.Now()
->>>>>>> a0bb4978
 	err := c.rpcServers[c.myServer].Call("Server.GetResponse", cMask, &response)
 	if err != nil {
 		log.Fatal("Could not get response: ", err)
@@ -658,43 +545,6 @@
 	}
 
 	var wg sync.WaitGroup
-<<<<<<< HEAD
-	//for {
-	wg.Add(1)
-	go func() {
-		defer wg.Done()
-		for k, _ := range wanted {
-			c.RequestBlock(c.id, []byte(k))
-			fmt.Println(c.id, "Requested", c.reqRound)
-		}
-	}()
-
-	//wg.Add(1)
-	go func() {
-		//defer wg.Done()
-		for {
-			c.Upload()
-			fmt.Println(c.id, "Uploaded", c.upRound)
-		}
-	}()
-
-	wg.Add(1)
-	go func() {
-		defer wg.Done()
-		for _, _ = range wanted {
-			res := c.Download()
-			h := Suite.Hash()
-			h.Write(res)
-			hash := h.Sum(nil)
-			offset := wanted[string(hash)]
-			nf.WriteAt(res, offset)
-			fmt.Println(c.id, "Downloaded", c.downRound)
-		}
-	}()
-
-	wg.Wait()
-	//}
-=======
 	if c.FSMode {
 		file, err := NewFile(c.suite, *f)
 		if err != nil {
@@ -720,7 +570,6 @@
 			wantedArr[i] = []byte(k)
 			i++
 		}
->>>>>>> a0bb4978
 
 		// block := make([]byte, BlockSize)
 		// rand.Read(block)
